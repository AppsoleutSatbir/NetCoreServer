﻿using AC.NetCoreServer.Logging;
using System;
using System.Collections.Concurrent;
using System.Diagnostics;
using System.Net;
using System.Net.Sockets;
using System.Text;
using System.Threading;

namespace NetCoreServer
{
<<<<<<< HEAD
	/// <summary>
	/// SSL server is used to connect, disconnect and manage SSL sessions
	/// </summary>
	/// <remarks>Thread-safe</remarks>
	public class SslServer : BaseServer<SslSession>, IDisposable
	{
		public event Action<SslSession> Event_OnHandshaking;
		public event Action<SslSession> Event_OnHandshaked;

		/// <summary>
		/// Initialize SSL server with a given IP address and port number
		/// </summary>
		/// <param name="context">SSL context</param>
		/// <param name="address">IP address</param>
		/// <param name="port">Port number</param>
		public SslServer(ILogger a_logger, SslContext context, IPAddress address, int port) : this(a_logger, context, new IPEndPoint(address, port)) { }
		/// <summary>
		/// Initialize SSL server with a given IP address and port number
		/// </summary>
		/// <param name="context">SSL context</param>
		/// <param name="address">IP address</param>
		/// <param name="port">Port number</param>
		public SslServer(ILogger a_logger, SslContext context, string address, int port) : this(a_logger, context, new IPEndPoint(IPAddress.Parse(address), port)) { }
		/// <summary>
		/// Initialize SSL server with a given DNS endpoint
		/// </summary>
		/// <param name="context">SSL context</param>
		/// <param name="endpoint">DNS endpoint</param>
		public SslServer(ILogger a_logger, SslContext context, DnsEndPoint endpoint) : this(a_logger, context, endpoint as EndPoint, endpoint.Host, endpoint.Port) { }
		/// <summary>
		/// Initialize SSL server with a given IP endpoint
		/// </summary>
		/// <param name="context">SSL context</param>
		/// <param name="endpoint">IP endpoint</param>
		public SslServer(ILogger a_logger, SslContext context, IPEndPoint endpoint) : this(a_logger, context, endpoint as EndPoint, endpoint.Address.ToString(), endpoint.Port) { }
		/// <summary>
		/// Initialize SSL server with a given SSL context, endpoint, address and port
		/// </summary>
		/// <param name="context">SSL context</param>
		/// <param name="endpoint">Endpoint</param>
		/// <param name="address">Server address</param>
		/// <param name="port">Server port</param>
		private SslServer(ILogger a_logger, SslContext context, EndPoint endpoint, string address, int port) : base(a_logger, endpoint, address, port)
		{
			Context = context;
		}

		/// <summary>
		/// SSL context
		/// </summary>
		public SslContext Context { get; }

		#region Start/Stop server
		/// <summary>
		/// Start the server
		/// </summary>
		/// <returns>'true' if the server was successfully started, 'false' if the server failed to start</returns>
		public override bool Start()
		{
			Debug.Assert(!IsStarted, "SSL server is already started!");
			return base.Start();
		}

		/// <summary>
		/// Stop the server
		/// </summary>
		/// <returns>'true' if the server was successfully stopped, 'false' if the server is already stopped</returns>
		public override bool Stop()
		{
			Debug.Assert(IsStarted, "SSL server is not started!");
			return base.Stop();
		}

		/// <summary>
		/// Restart the server
		/// </summary>
		/// <returns>'true' if the server was successfully restarted, 'false' if the server failed to restart</returns>
		public override bool Restart()
		{
			return base.Restart();
		}

		#endregion

		#region Accepting clients

		#endregion

		#region Session factory

		/// <summary>
		/// Create SSL session factory method
		/// </summary>
		/// <returns>SSL session</returns>
		protected override SslSession CreateSession()
		{
			Logger.Debug("SSLSession::Creating new session");
			SslSession l_session = new SslSession();
			l_session.Initialize(this, Logger);
			return l_session;
		}

		#endregion

		#region Session management

		#endregion

		#region Multicasting
		#endregion

		#region Server handlers
		internal void OnHandshakingInternal(SslSession session) { OnHandshaking(session); }
		internal void OnHandshakedInternal(SslSession session) { OnHandshaked(session); }

		/// <summary>
		/// Handle session handshaking notification
		/// </summary>
		/// <param name="session">Handshaking session</param>
		protected virtual void OnHandshaking(SslSession session) { Logger.Verbose("SslServer::Handshaking"); Event_OnHandshaking?.Invoke(session); }
		/// <summary>
		/// Handle session handshaked notification
		/// </summary>
		/// <param name="session">Handshaked session</param>
		protected virtual void OnHandshaked(SslSession session) { Logger.Verbose("SslServer::OnHandshaked"); Event_OnHandshaked?.Invoke(session); }

		#endregion

		#region Error handling
		#endregion

		#region IDisposable implementation

		#endregion
	}
=======
    /// <summary>
    /// SSL server is used to connect, disconnect and manage SSL sessions
    /// </summary>
    /// <remarks>Thread-safe</remarks>
    public class SslServer : IDisposable
    {
        /// <summary>
        /// Initialize SSL server with a given IP address and port number
        /// </summary>
        /// <param name="context">SSL context</param>
        /// <param name="address">IP address</param>
        /// <param name="port">Port number</param>
        public SslServer(SslContext context, IPAddress address, int port) : this(context, new IPEndPoint(address, port)) {}
        /// <summary>
        /// Initialize SSL server with a given IP address and port number
        /// </summary>
        /// <param name="context">SSL context</param>
        /// <param name="address">IP address</param>
        /// <param name="port">Port number</param>
        public SslServer(SslContext context, string address, int port) : this(context, new IPEndPoint(IPAddress.Parse(address), port)) {}
        /// <summary>
        /// Initialize SSL server with a given DNS endpoint
        /// </summary>
        /// <param name="context">SSL context</param>
        /// <param name="endpoint">DNS endpoint</param>
        public SslServer(SslContext context, DnsEndPoint endpoint) : this(context, endpoint as EndPoint, endpoint.Host, endpoint.Port) {}
        /// <summary>
        /// Initialize SSL server with a given IP endpoint
        /// </summary>
        /// <param name="context">SSL context</param>
        /// <param name="endpoint">IP endpoint</param>
        public SslServer(SslContext context, IPEndPoint endpoint) : this(context, endpoint as EndPoint, endpoint.Address.ToString(), endpoint.Port) {}
        /// <summary>
        /// Initialize SSL server with a given SSL context, endpoint, address and port
        /// </summary>
        /// <param name="context">SSL context</param>
        /// <param name="endpoint">Endpoint</param>
        /// <param name="address">Server address</param>
        /// <param name="port">Server port</param>
        private SslServer(SslContext context, EndPoint endpoint, string address, int port)
        {
            Id = Guid.NewGuid();
            Address = address;
            Port = port;
            Context = context;
            Endpoint = endpoint;
        }

        /// <summary>
        /// Server Id
        /// </summary>
        public Guid Id { get; }

        /// <summary>
        /// SSL server address
        /// </summary>
        public string Address { get; }
        /// <summary>
        /// SSL server port
        /// </summary>
        public int Port { get; }
        /// <summary>
        /// SSL context
        /// </summary>
        public SslContext Context { get; }
        /// <summary>
        /// Endpoint
        /// </summary>
        public EndPoint Endpoint { get; private set; }

        /// <summary>
        /// Number of sessions connected to the server
        /// </summary>
        public long ConnectedSessions { get { return Sessions.Count; } }
        /// <summary>
        /// Number of bytes pending sent by the server
        /// </summary>
        public long BytesPending { get { return _bytesPending; } }
        /// <summary>
        /// Number of bytes sent by the server
        /// </summary>
        public long BytesSent { get { return _bytesSent; } }
        /// <summary>
        /// Number of bytes received by the server
        /// </summary>
        public long BytesReceived { get { return _bytesReceived; } }

        /// <summary>
        /// Option: acceptor backlog size
        /// </summary>
        /// <remarks>
        /// This option will set the listening socket's backlog size
        /// </remarks>
        public int OptionAcceptorBacklog { get; set; } = 1024;
        /// <summary>
        /// Option: dual mode socket
        /// </summary>
        /// <remarks>
        /// Specifies whether the Socket is a dual-mode socket used for both IPv4 and IPv6.
        /// Will work only if socket is bound on IPv6 address.
        /// </remarks>
        public bool OptionDualMode { get; set; }
        /// <summary>
        /// Option: keep alive
        /// </summary>
        /// <remarks>
        /// This option will setup SO_KEEPALIVE if the OS support this feature
        /// </remarks>
        public bool OptionKeepAlive { get; set; }
        /// <summary>
        /// Option: TCP keep alive time
        /// </summary>
        /// <remarks>
        /// The number of seconds a TCP connection will remain alive/idle before keepalive probes are sent to the remote
        /// </remarks>
        public int OptionTcpKeepAliveTime { get; set; } = -1;
        /// <summary>
        /// Option: TCP keep alive interval
        /// </summary>
        /// <remarks>
        /// The number of seconds a TCP connection will wait for a keepalive response before sending another keepalive probe
        /// </remarks>
        public int OptionTcpKeepAliveInterval { get; set; } = -1;
        /// <summary>
        /// Option: TCP keep alive retry count
        /// </summary>
        /// <remarks>
        /// The number of TCP keep alive probes that will be sent before the connection is terminated
        /// </remarks>
        public int OptionTcpKeepAliveRetryCount { get; set; } = -1;
        /// <summary>
        /// Option: no delay
        /// </summary>
        /// <remarks>
        /// This option will enable/disable Nagle's algorithm for SSL protocol
        /// </remarks>
        public bool OptionNoDelay { get; set; }
        /// <summary>
        /// Option: reuse address
        /// </summary>
        /// <remarks>
        /// This option will enable/disable SO_REUSEADDR if the OS support this feature
        /// </remarks>
        public bool OptionReuseAddress { get; set; }
        /// <summary>
        /// Option: enables a socket to be bound for exclusive access
        /// </summary>
        /// <remarks>
        /// This option will enable/disable SO_EXCLUSIVEADDRUSE if the OS support this feature
        /// </remarks>
        public bool OptionExclusiveAddressUse { get; set; }
        /// <summary>
        /// Option: receive buffer size
        /// </summary>
        public int OptionReceiveBufferSize { get; set; } = 8192;
        /// <summary>
        /// Option: send buffer size
        /// </summary>
        public int OptionSendBufferSize { get; set; } = 8192;

        #region Start/Stop server

        // Server acceptor
        private Socket _acceptorSocket;
        private SocketAsyncEventArgs _acceptorEventArg;

        // Server statistic
        internal long _bytesPending;
        internal long _bytesSent;
        internal long _bytesReceived;

        /// <summary>
        /// Is the server started?
        /// </summary>
        public bool IsStarted { get; private set; }
        /// <summary>
        /// Is the server accepting new clients?
        /// </summary>
        public bool IsAccepting { get; private set; }

        /// <summary>
        /// Create a new socket object
        /// </summary>
        /// <remarks>
        /// Method may be override if you need to prepare some specific socket object in your implementation.
        /// </remarks>
        /// <returns>Socket object</returns>
        protected virtual Socket CreateSocket()
        {
            return new Socket(Endpoint.AddressFamily, SocketType.Stream, ProtocolType.Tcp);
        }

        /// <summary>
        /// Start the server
        /// </summary>
        /// <returns>'true' if the server was successfully started, 'false' if the server failed to start</returns>
        public virtual bool Start()
        {
            Debug.Assert(!IsStarted, "SSL server is already started!");
            if (IsStarted)
                return false;

            // Setup acceptor event arg
            _acceptorEventArg = new SocketAsyncEventArgs();
            _acceptorEventArg.Completed += OnAsyncCompleted;

            // Create a new acceptor socket
            _acceptorSocket = CreateSocket();

            // Update the acceptor socket disposed flag
            IsSocketDisposed = false;

            // Apply the option: reuse address
            _acceptorSocket.SetSocketOption(SocketOptionLevel.Socket, SocketOptionName.ReuseAddress, OptionReuseAddress);
            // Apply the option: exclusive address use
            _acceptorSocket.SetSocketOption(SocketOptionLevel.Socket, SocketOptionName.ExclusiveAddressUse, OptionExclusiveAddressUse);
            // Apply the option: dual mode (this option must be applied before listening)
            if (_acceptorSocket.AddressFamily == AddressFamily.InterNetworkV6)
                _acceptorSocket.DualMode = OptionDualMode;

            // Bind the acceptor socket to the endpoint
            _acceptorSocket.Bind(Endpoint);
            // Refresh the endpoint property based on the actual endpoint created
            Endpoint = _acceptorSocket.LocalEndPoint;

            // Call the server starting handler
            OnStarting();

            // Start listen to the acceptor socket with the given accepting backlog size
            _acceptorSocket.Listen(OptionAcceptorBacklog);

            // Reset statistic
            _bytesPending = 0;
            _bytesSent = 0;
            _bytesReceived = 0;

            // Update the started flag
            IsStarted = true;

            // Call the server started handler
            OnStarted();

            // Perform the first server accept
            IsAccepting = true;
            StartAccept(_acceptorEventArg);

            return true;
        }

        /// <summary>
        /// Stop the server
        /// </summary>
        /// <returns>'true' if the server was successfully stopped, 'false' if the server is already stopped</returns>
        public virtual bool Stop()
        {
            Debug.Assert(IsStarted, "SSL server is not started!");
            if (!IsStarted)
                return false;

            // Stop accepting new clients
            IsAccepting = false;

            // Reset acceptor event arg
            _acceptorEventArg.Completed -= OnAsyncCompleted;

            // Call the server stopping handler
            OnStopping();

            try
            {
                // Close the acceptor socket
                _acceptorSocket.Close();

                // Dispose the acceptor socket
                _acceptorSocket.Dispose();

                // Dispose event arguments
                _acceptorEventArg.Dispose();

                // Update the acceptor socket disposed flag
                IsSocketDisposed = true;
            }
            catch (ObjectDisposedException) {}

            // Disconnect all sessions
            DisconnectAll();

            // Update the started flag
            IsStarted = false;

            // Call the server stopped handler
            OnStopped();

            return true;
        }

        /// <summary>
        /// Restart the server
        /// </summary>
        /// <returns>'true' if the server was successfully restarted, 'false' if the server failed to restart</returns>
        public virtual bool Restart()
        {
            if (!Stop())
                return false;

            while (IsStarted)
                Thread.Yield();

            return Start();
        }

        #endregion

        #region Accepting clients

        /// <summary>
        /// Start accept a new client connection
        /// </summary>
        private void StartAccept(SocketAsyncEventArgs e)
        {
            // Socket must be cleared since the context object is being reused
            e.AcceptSocket = null;

            // Async accept a new client connection
            if (!_acceptorSocket.AcceptAsync(e))
                ProcessAccept(e);
        }

        /// <summary>
        /// Process accepted client connection
        /// </summary>
        private void ProcessAccept(SocketAsyncEventArgs e)
        {
            if (e.SocketError == SocketError.Success)
            {
                // Create a new session to register
                var session = CreateSession();

                // Register the session
                RegisterSession(session);

                // Connect new session
                session.Connect(e.AcceptSocket);
            }
            else
                SendError(e.SocketError);

            // Accept the next client connection
            if (IsAccepting)
                StartAccept(e);
        }

        /// <summary>
        /// This method is the callback method associated with Socket.AcceptAsync()
        /// operations and is invoked when an accept operation is complete
        /// </summary>
        private void OnAsyncCompleted(object sender, SocketAsyncEventArgs e)
        {
            if (IsSocketDisposed)
                return;

            ProcessAccept(e);
        }

        #endregion

        #region Session factory

        /// <summary>
        /// Create SSL session factory method
        /// </summary>
        /// <returns>SSL session</returns>
        protected virtual SslSession CreateSession() { return new SslSession(this); }

        #endregion

        #region Session management

        /// <summary>
        /// Server sessions
        /// </summary>
        protected readonly ConcurrentDictionary<Guid, SslSession> Sessions = new ConcurrentDictionary<Guid, SslSession>();

        /// <summary>
        /// Disconnect all connected sessions
        /// </summary>
        /// <returns>'true' if all sessions were successfully disconnected, 'false' if the server is not started</returns>
        public virtual bool DisconnectAll()
        {
            if (!IsStarted)
                return false;

            // Disconnect all sessions
            foreach (var session in Sessions.Values)
                session.Disconnect();

            return true;
        }

        /// <summary>
        /// Find a session with a given Id
        /// </summary>
        /// <param name="id">Session Id</param>
        /// <returns>Session with a given Id or null if the session it not connected</returns>
        public SslSession FindSession(Guid id)
        {
            // Try to find the required session
            return Sessions.TryGetValue(id, out SslSession result) ? result : null;
        }

        /// <summary>
        /// Register a new session
        /// </summary>
        /// <param name="session">Session to register</param>
        internal void RegisterSession(SslSession session)
        {
            // Register a new session
            Sessions.TryAdd(session.Id, session);
        }

        /// <summary>
        /// Unregister session by Id
        /// </summary>
        /// <param name="id">Session Id</param>
        internal void UnregisterSession(Guid id)
        {
            // Unregister session by Id
            Sessions.TryRemove(id, out SslSession _);
        }

        #endregion

        #region Multicasting

        /// <summary>
        /// Multicast data to all connected sessions
        /// </summary>
        /// <param name="buffer">Buffer to multicast</param>
        /// <returns>'true' if the data was successfully multicasted, 'false' if the data was not multicasted</returns>
        public virtual bool Multicast(byte[] buffer) => Multicast(buffer.AsSpan());

        /// <summary>
        /// Multicast data to all connected clients
        /// </summary>
        /// <param name="buffer">Buffer to multicast</param>
        /// <param name="offset">Buffer offset</param>
        /// <param name="size">Buffer size</param>
        /// <returns>'true' if the data was successfully multicasted, 'false' if the data was not multicasted</returns>
        public virtual bool Multicast(byte[] buffer, long offset, long size) => Multicast(buffer.AsSpan((int)offset, (int)size));

        /// <summary>
        /// Multicast data to all connected clients
        /// </summary>
        /// <param name="buffer">Buffer to send as a span of bytes</param>
        /// <returns>'true' if the data was successfully multicasted, 'false' if the data was not multicasted</returns>
        public virtual bool Multicast(ReadOnlySpan<byte> buffer)
        {
            if (!IsStarted)
                return false;

            if (buffer.IsEmpty)
                return true;

            // Multicast data to all sessions
            foreach (var session in Sessions.Values)
                session.SendAsync(buffer);

            return true;
        }

        /// <summary>
        /// Multicast text to all connected clients
        /// </summary>
        /// <param name="text">Text string to multicast</param>
        /// <returns>'true' if the text was successfully multicasted, 'false' if the text was not multicasted</returns>
        public virtual bool Multicast(string text) => Multicast(Encoding.UTF8.GetBytes(text));

        /// <summary>
        /// Multicast text to all connected clients
        /// </summary>
        /// <param name="text">Text to multicast as a span of characters</param>
        /// <returns>'true' if the text was successfully multicasted, 'false' if the text was not multicasted</returns>
        public virtual bool Multicast(ReadOnlySpan<char> text) => Multicast(Encoding.UTF8.GetBytes(text.ToArray()));

        #endregion

        #region Server handlers

        /// <summary>
        /// Handle server starting notification
        /// </summary>
        protected virtual void OnStarting() {}
        /// <summary>
        /// Handle server started notification
        /// </summary>
        protected virtual void OnStarted() {}
        /// <summary>
        /// Handle server stopping notification
        /// </summary>
        protected virtual void OnStopping() {}
        /// <summary>
        /// Handle server stopped notification
        /// </summary>
        protected virtual void OnStopped() {}

        /// <summary>
        /// Handle session connecting notification
        /// </summary>
        /// <param name="session">Connecting session</param>
        protected virtual void OnConnecting(SslSession session) {}
        /// <summary>
        /// Handle session connected notification
        /// </summary>
        /// <param name="session">Connected session</param>
        protected virtual void OnConnected(SslSession session) {}
        /// <summary>
        /// Handle session handshaking notification
        /// </summary>
        /// <param name="session">Handshaking session</param>
        protected virtual void OnHandshaking(SslSession session) {}
        /// <summary>
        /// Handle session handshaked notification
        /// </summary>
        /// <param name="session">Handshaked session</param>
        protected virtual void OnHandshaked(SslSession session) {}
        /// <summary>
        /// Handle session disconnecting notification
        /// </summary>
        /// <param name="session">Disconnecting session</param>
        protected virtual void OnDisconnecting(SslSession session) {}
        /// <summary>
        /// Handle session disconnected notification
        /// </summary>
        /// <param name="session">Disconnected session</param>
        protected virtual void OnDisconnected(SslSession session) {}

        /// <summary>
        /// Handle error notification
        /// </summary>
        /// <param name="error">Socket error code</param>
        protected virtual void OnError(SocketError error) {}

        internal void OnConnectingInternal(SslSession session) { OnConnecting(session); }
        internal void OnConnectedInternal(SslSession session) { OnConnected(session); }
        internal void OnHandshakingInternal(SslSession session) { OnHandshaking(session); }
        internal void OnHandshakedInternal(SslSession session) { OnHandshaked(session); }
        internal void OnDisconnectingInternal(SslSession session) { OnDisconnecting(session); }
        internal void OnDisconnectedInternal(SslSession session) { OnDisconnected(session); }

        #endregion

        #region Error handling

        /// <summary>
        /// Send error notification
        /// </summary>
        /// <param name="error">Socket error code</param>
        private void SendError(SocketError error)
        {
            // Skip disconnect errors
            if ((error == SocketError.ConnectionAborted) ||
                (error == SocketError.ConnectionRefused) ||
                (error == SocketError.ConnectionReset) ||
                (error == SocketError.OperationAborted) ||
                (error == SocketError.Shutdown))
                return;

            OnError(error);
        }

        #endregion

        #region IDisposable implementation

        /// <summary>
        /// Disposed flag
        /// </summary>
        public bool IsDisposed { get; private set; }

        /// <summary>
        /// Acceptor socket disposed flag
        /// </summary>
        public bool IsSocketDisposed { get; private set; } = true;

        // Implement IDisposable.
        public void Dispose()
        {
            Dispose(true);
            GC.SuppressFinalize(this);
        }

        protected virtual void Dispose(bool disposingManagedResources)
        {
            // The idea here is that Dispose(Boolean) knows whether it is
            // being called to do explicit cleanup (the Boolean is true)
            // versus being called due to a garbage collection (the Boolean
            // is false). This distinction is useful because, when being
            // disposed explicitly, the Dispose(Boolean) method can safely
            // execute code using reference type fields that refer to other
            // objects knowing for sure that these other objects have not been
            // finalized or disposed of yet. When the Boolean is false,
            // the Dispose(Boolean) method should not execute code that
            // refer to reference type fields because those objects may
            // have already been finalized."

            if (!IsDisposed)
            {
                if (disposingManagedResources)
                {
                    // Dispose managed resources here...
                    Stop();
                }

                // Dispose unmanaged resources here...

                // Set large fields to null here...

                // Mark as disposed.
                IsDisposed = true;
            }
        }

        #endregion
    }
>>>>>>> 51d18234
}<|MERGE_RESOLUTION|>--- conflicted
+++ resolved
@@ -9,7 +9,6 @@
 
 namespace NetCoreServer
 {
-<<<<<<< HEAD
 	/// <summary>
 	/// SSL server is used to connect, disconnect and manage SSL sessions
 	/// </summary>
@@ -114,414 +113,6 @@
 
 		#endregion
 
-		#region Session management
-
-		#endregion
-
-		#region Multicasting
-		#endregion
-
-		#region Server handlers
-		internal void OnHandshakingInternal(SslSession session) { OnHandshaking(session); }
-		internal void OnHandshakedInternal(SslSession session) { OnHandshaked(session); }
-
-		/// <summary>
-		/// Handle session handshaking notification
-		/// </summary>
-		/// <param name="session">Handshaking session</param>
-		protected virtual void OnHandshaking(SslSession session) { Logger.Verbose("SslServer::Handshaking"); Event_OnHandshaking?.Invoke(session); }
-		/// <summary>
-		/// Handle session handshaked notification
-		/// </summary>
-		/// <param name="session">Handshaked session</param>
-		protected virtual void OnHandshaked(SslSession session) { Logger.Verbose("SslServer::OnHandshaked"); Event_OnHandshaked?.Invoke(session); }
-
-		#endregion
-
-		#region Error handling
-		#endregion
-
-		#region IDisposable implementation
-
-		#endregion
-	}
-=======
-    /// <summary>
-    /// SSL server is used to connect, disconnect and manage SSL sessions
-    /// </summary>
-    /// <remarks>Thread-safe</remarks>
-    public class SslServer : IDisposable
-    {
-        /// <summary>
-        /// Initialize SSL server with a given IP address and port number
-        /// </summary>
-        /// <param name="context">SSL context</param>
-        /// <param name="address">IP address</param>
-        /// <param name="port">Port number</param>
-        public SslServer(SslContext context, IPAddress address, int port) : this(context, new IPEndPoint(address, port)) {}
-        /// <summary>
-        /// Initialize SSL server with a given IP address and port number
-        /// </summary>
-        /// <param name="context">SSL context</param>
-        /// <param name="address">IP address</param>
-        /// <param name="port">Port number</param>
-        public SslServer(SslContext context, string address, int port) : this(context, new IPEndPoint(IPAddress.Parse(address), port)) {}
-        /// <summary>
-        /// Initialize SSL server with a given DNS endpoint
-        /// </summary>
-        /// <param name="context">SSL context</param>
-        /// <param name="endpoint">DNS endpoint</param>
-        public SslServer(SslContext context, DnsEndPoint endpoint) : this(context, endpoint as EndPoint, endpoint.Host, endpoint.Port) {}
-        /// <summary>
-        /// Initialize SSL server with a given IP endpoint
-        /// </summary>
-        /// <param name="context">SSL context</param>
-        /// <param name="endpoint">IP endpoint</param>
-        public SslServer(SslContext context, IPEndPoint endpoint) : this(context, endpoint as EndPoint, endpoint.Address.ToString(), endpoint.Port) {}
-        /// <summary>
-        /// Initialize SSL server with a given SSL context, endpoint, address and port
-        /// </summary>
-        /// <param name="context">SSL context</param>
-        /// <param name="endpoint">Endpoint</param>
-        /// <param name="address">Server address</param>
-        /// <param name="port">Server port</param>
-        private SslServer(SslContext context, EndPoint endpoint, string address, int port)
-        {
-            Id = Guid.NewGuid();
-            Address = address;
-            Port = port;
-            Context = context;
-            Endpoint = endpoint;
-        }
-
-        /// <summary>
-        /// Server Id
-        /// </summary>
-        public Guid Id { get; }
-
-        /// <summary>
-        /// SSL server address
-        /// </summary>
-        public string Address { get; }
-        /// <summary>
-        /// SSL server port
-        /// </summary>
-        public int Port { get; }
-        /// <summary>
-        /// SSL context
-        /// </summary>
-        public SslContext Context { get; }
-        /// <summary>
-        /// Endpoint
-        /// </summary>
-        public EndPoint Endpoint { get; private set; }
-
-        /// <summary>
-        /// Number of sessions connected to the server
-        /// </summary>
-        public long ConnectedSessions { get { return Sessions.Count; } }
-        /// <summary>
-        /// Number of bytes pending sent by the server
-        /// </summary>
-        public long BytesPending { get { return _bytesPending; } }
-        /// <summary>
-        /// Number of bytes sent by the server
-        /// </summary>
-        public long BytesSent { get { return _bytesSent; } }
-        /// <summary>
-        /// Number of bytes received by the server
-        /// </summary>
-        public long BytesReceived { get { return _bytesReceived; } }
-
-        /// <summary>
-        /// Option: acceptor backlog size
-        /// </summary>
-        /// <remarks>
-        /// This option will set the listening socket's backlog size
-        /// </remarks>
-        public int OptionAcceptorBacklog { get; set; } = 1024;
-        /// <summary>
-        /// Option: dual mode socket
-        /// </summary>
-        /// <remarks>
-        /// Specifies whether the Socket is a dual-mode socket used for both IPv4 and IPv6.
-        /// Will work only if socket is bound on IPv6 address.
-        /// </remarks>
-        public bool OptionDualMode { get; set; }
-        /// <summary>
-        /// Option: keep alive
-        /// </summary>
-        /// <remarks>
-        /// This option will setup SO_KEEPALIVE if the OS support this feature
-        /// </remarks>
-        public bool OptionKeepAlive { get; set; }
-        /// <summary>
-        /// Option: TCP keep alive time
-        /// </summary>
-        /// <remarks>
-        /// The number of seconds a TCP connection will remain alive/idle before keepalive probes are sent to the remote
-        /// </remarks>
-        public int OptionTcpKeepAliveTime { get; set; } = -1;
-        /// <summary>
-        /// Option: TCP keep alive interval
-        /// </summary>
-        /// <remarks>
-        /// The number of seconds a TCP connection will wait for a keepalive response before sending another keepalive probe
-        /// </remarks>
-        public int OptionTcpKeepAliveInterval { get; set; } = -1;
-        /// <summary>
-        /// Option: TCP keep alive retry count
-        /// </summary>
-        /// <remarks>
-        /// The number of TCP keep alive probes that will be sent before the connection is terminated
-        /// </remarks>
-        public int OptionTcpKeepAliveRetryCount { get; set; } = -1;
-        /// <summary>
-        /// Option: no delay
-        /// </summary>
-        /// <remarks>
-        /// This option will enable/disable Nagle's algorithm for SSL protocol
-        /// </remarks>
-        public bool OptionNoDelay { get; set; }
-        /// <summary>
-        /// Option: reuse address
-        /// </summary>
-        /// <remarks>
-        /// This option will enable/disable SO_REUSEADDR if the OS support this feature
-        /// </remarks>
-        public bool OptionReuseAddress { get; set; }
-        /// <summary>
-        /// Option: enables a socket to be bound for exclusive access
-        /// </summary>
-        /// <remarks>
-        /// This option will enable/disable SO_EXCLUSIVEADDRUSE if the OS support this feature
-        /// </remarks>
-        public bool OptionExclusiveAddressUse { get; set; }
-        /// <summary>
-        /// Option: receive buffer size
-        /// </summary>
-        public int OptionReceiveBufferSize { get; set; } = 8192;
-        /// <summary>
-        /// Option: send buffer size
-        /// </summary>
-        public int OptionSendBufferSize { get; set; } = 8192;
-
-        #region Start/Stop server
-
-        // Server acceptor
-        private Socket _acceptorSocket;
-        private SocketAsyncEventArgs _acceptorEventArg;
-
-        // Server statistic
-        internal long _bytesPending;
-        internal long _bytesSent;
-        internal long _bytesReceived;
-
-        /// <summary>
-        /// Is the server started?
-        /// </summary>
-        public bool IsStarted { get; private set; }
-        /// <summary>
-        /// Is the server accepting new clients?
-        /// </summary>
-        public bool IsAccepting { get; private set; }
-
-        /// <summary>
-        /// Create a new socket object
-        /// </summary>
-        /// <remarks>
-        /// Method may be override if you need to prepare some specific socket object in your implementation.
-        /// </remarks>
-        /// <returns>Socket object</returns>
-        protected virtual Socket CreateSocket()
-        {
-            return new Socket(Endpoint.AddressFamily, SocketType.Stream, ProtocolType.Tcp);
-        }
-
-        /// <summary>
-        /// Start the server
-        /// </summary>
-        /// <returns>'true' if the server was successfully started, 'false' if the server failed to start</returns>
-        public virtual bool Start()
-        {
-            Debug.Assert(!IsStarted, "SSL server is already started!");
-            if (IsStarted)
-                return false;
-
-            // Setup acceptor event arg
-            _acceptorEventArg = new SocketAsyncEventArgs();
-            _acceptorEventArg.Completed += OnAsyncCompleted;
-
-            // Create a new acceptor socket
-            _acceptorSocket = CreateSocket();
-
-            // Update the acceptor socket disposed flag
-            IsSocketDisposed = false;
-
-            // Apply the option: reuse address
-            _acceptorSocket.SetSocketOption(SocketOptionLevel.Socket, SocketOptionName.ReuseAddress, OptionReuseAddress);
-            // Apply the option: exclusive address use
-            _acceptorSocket.SetSocketOption(SocketOptionLevel.Socket, SocketOptionName.ExclusiveAddressUse, OptionExclusiveAddressUse);
-            // Apply the option: dual mode (this option must be applied before listening)
-            if (_acceptorSocket.AddressFamily == AddressFamily.InterNetworkV6)
-                _acceptorSocket.DualMode = OptionDualMode;
-
-            // Bind the acceptor socket to the endpoint
-            _acceptorSocket.Bind(Endpoint);
-            // Refresh the endpoint property based on the actual endpoint created
-            Endpoint = _acceptorSocket.LocalEndPoint;
-
-            // Call the server starting handler
-            OnStarting();
-
-            // Start listen to the acceptor socket with the given accepting backlog size
-            _acceptorSocket.Listen(OptionAcceptorBacklog);
-
-            // Reset statistic
-            _bytesPending = 0;
-            _bytesSent = 0;
-            _bytesReceived = 0;
-
-            // Update the started flag
-            IsStarted = true;
-
-            // Call the server started handler
-            OnStarted();
-
-            // Perform the first server accept
-            IsAccepting = true;
-            StartAccept(_acceptorEventArg);
-
-            return true;
-        }
-
-        /// <summary>
-        /// Stop the server
-        /// </summary>
-        /// <returns>'true' if the server was successfully stopped, 'false' if the server is already stopped</returns>
-        public virtual bool Stop()
-        {
-            Debug.Assert(IsStarted, "SSL server is not started!");
-            if (!IsStarted)
-                return false;
-
-            // Stop accepting new clients
-            IsAccepting = false;
-
-            // Reset acceptor event arg
-            _acceptorEventArg.Completed -= OnAsyncCompleted;
-
-            // Call the server stopping handler
-            OnStopping();
-
-            try
-            {
-                // Close the acceptor socket
-                _acceptorSocket.Close();
-
-                // Dispose the acceptor socket
-                _acceptorSocket.Dispose();
-
-                // Dispose event arguments
-                _acceptorEventArg.Dispose();
-
-                // Update the acceptor socket disposed flag
-                IsSocketDisposed = true;
-            }
-            catch (ObjectDisposedException) {}
-
-            // Disconnect all sessions
-            DisconnectAll();
-
-            // Update the started flag
-            IsStarted = false;
-
-            // Call the server stopped handler
-            OnStopped();
-
-            return true;
-        }
-
-        /// <summary>
-        /// Restart the server
-        /// </summary>
-        /// <returns>'true' if the server was successfully restarted, 'false' if the server failed to restart</returns>
-        public virtual bool Restart()
-        {
-            if (!Stop())
-                return false;
-
-            while (IsStarted)
-                Thread.Yield();
-
-            return Start();
-        }
-
-        #endregion
-
-        #region Accepting clients
-
-        /// <summary>
-        /// Start accept a new client connection
-        /// </summary>
-        private void StartAccept(SocketAsyncEventArgs e)
-        {
-            // Socket must be cleared since the context object is being reused
-            e.AcceptSocket = null;
-
-            // Async accept a new client connection
-            if (!_acceptorSocket.AcceptAsync(e))
-                ProcessAccept(e);
-        }
-
-        /// <summary>
-        /// Process accepted client connection
-        /// </summary>
-        private void ProcessAccept(SocketAsyncEventArgs e)
-        {
-            if (e.SocketError == SocketError.Success)
-            {
-                // Create a new session to register
-                var session = CreateSession();
-
-                // Register the session
-                RegisterSession(session);
-
-                // Connect new session
-                session.Connect(e.AcceptSocket);
-            }
-            else
-                SendError(e.SocketError);
-
-            // Accept the next client connection
-            if (IsAccepting)
-                StartAccept(e);
-        }
-
-        /// <summary>
-        /// This method is the callback method associated with Socket.AcceptAsync()
-        /// operations and is invoked when an accept operation is complete
-        /// </summary>
-        private void OnAsyncCompleted(object sender, SocketAsyncEventArgs e)
-        {
-            if (IsSocketDisposed)
-                return;
-
-            ProcessAccept(e);
-        }
-
-        #endregion
-
-        #region Session factory
-
-        /// <summary>
-        /// Create SSL session factory method
-        /// </summary>
-        /// <returns>SSL session</returns>
-        protected virtual SslSession CreateSession() { return new SslSession(this); }
-
-        #endregion
-
         #region Session management
 
         /// <summary>
@@ -576,199 +167,33 @@
             Sessions.TryRemove(id, out SslSession _);
         }
 
-        #endregion
+		#endregion
 
-        #region Multicasting
+		#region Multicasting
+		#endregion
 
-        /// <summary>
-        /// Multicast data to all connected sessions
-        /// </summary>
-        /// <param name="buffer">Buffer to multicast</param>
-        /// <returns>'true' if the data was successfully multicasted, 'false' if the data was not multicasted</returns>
-        public virtual bool Multicast(byte[] buffer) => Multicast(buffer.AsSpan());
+		#region Server handlers
+		internal void OnHandshakingInternal(SslSession session) { OnHandshaking(session); }
+		internal void OnHandshakedInternal(SslSession session) { OnHandshaked(session); }
 
-        /// <summary>
-        /// Multicast data to all connected clients
-        /// </summary>
-        /// <param name="buffer">Buffer to multicast</param>
-        /// <param name="offset">Buffer offset</param>
-        /// <param name="size">Buffer size</param>
-        /// <returns>'true' if the data was successfully multicasted, 'false' if the data was not multicasted</returns>
-        public virtual bool Multicast(byte[] buffer, long offset, long size) => Multicast(buffer.AsSpan((int)offset, (int)size));
+		/// <summary>
+		/// Handle session handshaking notification
+		/// </summary>
+		/// <param name="session">Handshaking session</param>
+		protected virtual void OnHandshaking(SslSession session) { Logger.Verbose("SslServer::Handshaking"); Event_OnHandshaking?.Invoke(session); }
+		/// <summary>
+		/// Handle session handshaked notification
+		/// </summary>
+		/// <param name="session">Handshaked session</param>
+		protected virtual void OnHandshaked(SslSession session) { Logger.Verbose("SslServer::OnHandshaked"); Event_OnHandshaked?.Invoke(session); }
 
-        /// <summary>
-        /// Multicast data to all connected clients
-        /// </summary>
-        /// <param name="buffer">Buffer to send as a span of bytes</param>
-        /// <returns>'true' if the data was successfully multicasted, 'false' if the data was not multicasted</returns>
-        public virtual bool Multicast(ReadOnlySpan<byte> buffer)
-        {
-            if (!IsStarted)
-                return false;
+		#endregion
 
-            if (buffer.IsEmpty)
-                return true;
+		#region Error handling
+		#endregion
 
-            // Multicast data to all sessions
-            foreach (var session in Sessions.Values)
-                session.SendAsync(buffer);
+		#region IDisposable implementation
 
-            return true;
-        }
-
-        /// <summary>
-        /// Multicast text to all connected clients
-        /// </summary>
-        /// <param name="text">Text string to multicast</param>
-        /// <returns>'true' if the text was successfully multicasted, 'false' if the text was not multicasted</returns>
-        public virtual bool Multicast(string text) => Multicast(Encoding.UTF8.GetBytes(text));
-
-        /// <summary>
-        /// Multicast text to all connected clients
-        /// </summary>
-        /// <param name="text">Text to multicast as a span of characters</param>
-        /// <returns>'true' if the text was successfully multicasted, 'false' if the text was not multicasted</returns>
-        public virtual bool Multicast(ReadOnlySpan<char> text) => Multicast(Encoding.UTF8.GetBytes(text.ToArray()));
-
-        #endregion
-
-        #region Server handlers
-
-        /// <summary>
-        /// Handle server starting notification
-        /// </summary>
-        protected virtual void OnStarting() {}
-        /// <summary>
-        /// Handle server started notification
-        /// </summary>
-        protected virtual void OnStarted() {}
-        /// <summary>
-        /// Handle server stopping notification
-        /// </summary>
-        protected virtual void OnStopping() {}
-        /// <summary>
-        /// Handle server stopped notification
-        /// </summary>
-        protected virtual void OnStopped() {}
-
-        /// <summary>
-        /// Handle session connecting notification
-        /// </summary>
-        /// <param name="session">Connecting session</param>
-        protected virtual void OnConnecting(SslSession session) {}
-        /// <summary>
-        /// Handle session connected notification
-        /// </summary>
-        /// <param name="session">Connected session</param>
-        protected virtual void OnConnected(SslSession session) {}
-        /// <summary>
-        /// Handle session handshaking notification
-        /// </summary>
-        /// <param name="session">Handshaking session</param>
-        protected virtual void OnHandshaking(SslSession session) {}
-        /// <summary>
-        /// Handle session handshaked notification
-        /// </summary>
-        /// <param name="session">Handshaked session</param>
-        protected virtual void OnHandshaked(SslSession session) {}
-        /// <summary>
-        /// Handle session disconnecting notification
-        /// </summary>
-        /// <param name="session">Disconnecting session</param>
-        protected virtual void OnDisconnecting(SslSession session) {}
-        /// <summary>
-        /// Handle session disconnected notification
-        /// </summary>
-        /// <param name="session">Disconnected session</param>
-        protected virtual void OnDisconnected(SslSession session) {}
-
-        /// <summary>
-        /// Handle error notification
-        /// </summary>
-        /// <param name="error">Socket error code</param>
-        protected virtual void OnError(SocketError error) {}
-
-        internal void OnConnectingInternal(SslSession session) { OnConnecting(session); }
-        internal void OnConnectedInternal(SslSession session) { OnConnected(session); }
-        internal void OnHandshakingInternal(SslSession session) { OnHandshaking(session); }
-        internal void OnHandshakedInternal(SslSession session) { OnHandshaked(session); }
-        internal void OnDisconnectingInternal(SslSession session) { OnDisconnecting(session); }
-        internal void OnDisconnectedInternal(SslSession session) { OnDisconnected(session); }
-
-        #endregion
-
-        #region Error handling
-
-        /// <summary>
-        /// Send error notification
-        /// </summary>
-        /// <param name="error">Socket error code</param>
-        private void SendError(SocketError error)
-        {
-            // Skip disconnect errors
-            if ((error == SocketError.ConnectionAborted) ||
-                (error == SocketError.ConnectionRefused) ||
-                (error == SocketError.ConnectionReset) ||
-                (error == SocketError.OperationAborted) ||
-                (error == SocketError.Shutdown))
-                return;
-
-            OnError(error);
-        }
-
-        #endregion
-
-        #region IDisposable implementation
-
-        /// <summary>
-        /// Disposed flag
-        /// </summary>
-        public bool IsDisposed { get; private set; }
-
-        /// <summary>
-        /// Acceptor socket disposed flag
-        /// </summary>
-        public bool IsSocketDisposed { get; private set; } = true;
-
-        // Implement IDisposable.
-        public void Dispose()
-        {
-            Dispose(true);
-            GC.SuppressFinalize(this);
-        }
-
-        protected virtual void Dispose(bool disposingManagedResources)
-        {
-            // The idea here is that Dispose(Boolean) knows whether it is
-            // being called to do explicit cleanup (the Boolean is true)
-            // versus being called due to a garbage collection (the Boolean
-            // is false). This distinction is useful because, when being
-            // disposed explicitly, the Dispose(Boolean) method can safely
-            // execute code using reference type fields that refer to other
-            // objects knowing for sure that these other objects have not been
-            // finalized or disposed of yet. When the Boolean is false,
-            // the Dispose(Boolean) method should not execute code that
-            // refer to reference type fields because those objects may
-            // have already been finalized."
-
-            if (!IsDisposed)
-            {
-                if (disposingManagedResources)
-                {
-                    // Dispose managed resources here...
-                    Stop();
-                }
-
-                // Dispose unmanaged resources here...
-
-                // Set large fields to null here...
-
-                // Mark as disposed.
-                IsDisposed = true;
-            }
-        }
-
-        #endregion
-    }
->>>>>>> 51d18234
+		#endregion
+	}
 }