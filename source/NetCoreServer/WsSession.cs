--- conflicted
+++ resolved
@@ -4,7 +4,6 @@
 
 namespace NetCoreServer
 {
-<<<<<<< HEAD
 	/// <summary>
 	/// WebSocket session
 	/// </summary>
@@ -13,10 +12,20 @@
 	{
 		internal readonly WebSocket WebSocket;
 
+		/// <summary>
+		/// Initialize a new WebSocket session
+		/// </summary>
+		/// <param name="server">WebSocket server</param>
 		public WsSession(WsServer server) : base(server) { WebSocket = new WebSocket(this); }
 
 		// WebSocket connection methods
-		public virtual bool Close(int status) { SendCloseAsync(status, Span<byte>.Empty); base.Disconnect("WsSession::Clone:" + status); return true; }
+		public virtual bool Close() => Close(0, Span<byte>.Empty);
+		public virtual bool Close(int status) => Close(status, Span<byte>.Empty);
+		public virtual bool Close(int status, string text) => Close(status, Encoding.UTF8.GetBytes(text));
+		public virtual bool Close(int status, ReadOnlySpan<char> text) => Close(status, Encoding.UTF8.GetBytes(text.ToArray()));
+		public virtual bool Close(int status, byte[] buffer) => Close(status, buffer.AsSpan());
+		public virtual bool Close(int status, byte[] buffer, long offset, long size) => Close(status, buffer.AsSpan((int)offset, (int)size));
+		public virtual bool Close(int status, ReadOnlySpan<byte> buffer) { SendCloseAsync(status, buffer); base.Disconnect("WsSession::Clone:" + status); return true; }
 
 		#region WebSocket send text methods
 
@@ -331,7 +340,7 @@
 		public virtual void OnWsDisconnecting() { }
 		public virtual void OnWsDisconnected() { }
 		public virtual void OnWsReceived(byte[] buffer, long offset, long size) { }
-		public virtual void OnWsClose(byte[] buffer, long offset, long size, int status = 1000) { Close(status); }
+		public virtual void OnWsClose(byte[] buffer, long offset, long size, int status = 1000) { Close(); }
 		public virtual void OnWsPing(byte[] buffer, long offset, long size) { SendPongAsync(buffer, offset, size); }
 		public virtual void OnWsPong(byte[] buffer, long offset, long size) { }
 		public virtual void OnWsError(string error) { OnError(SocketError.SocketError, null); }
@@ -341,352 +350,4 @@
 
 		#endregion
 	}
-=======
-    /// <summary>
-    /// WebSocket session
-    /// </summary>
-    /// <remarks> WebSocket session is used to read and write data from the connected WebSocket client. Thread-safe.</remarks>
-    public class WsSession : HttpSession, IWebSocket
-    {
-        internal readonly WebSocket WebSocket;
-
-        /// <summary>
-        /// Initialize a new WebSocket session
-        /// </summary>
-        /// <param name="server">WebSocket server</param>
-        public WsSession(WsServer server) : base(server) { WebSocket = new WebSocket(this); }
-
-        // WebSocket connection methods
-        public virtual bool Close() => Close(0, Span<byte>.Empty);
-        public virtual bool Close(int status) => Close(status, Span<byte>.Empty);
-        public virtual bool Close(int status, string text) => Close(status, Encoding.UTF8.GetBytes(text));
-        public virtual bool Close(int status, ReadOnlySpan<char> text) => Close(status, Encoding.UTF8.GetBytes(text.ToArray()));
-        public virtual bool Close(int status, byte[] buffer) => Close(status, buffer.AsSpan());
-        public virtual bool Close(int status, byte[] buffer, long offset, long size) => Close(status, buffer.AsSpan((int)offset, (int)size));
-        public virtual bool Close(int status, ReadOnlySpan<byte> buffer) { SendCloseAsync(status, buffer); base.Disconnect(); return true; }
-
-        #region WebSocket send text methods
-
-        public long SendText(string text) => SendText(Encoding.UTF8.GetBytes(text));
-        public long SendText(ReadOnlySpan<char> text) => SendText(Encoding.UTF8.GetBytes(text.ToArray()));
-        public long SendText(byte[] buffer) => SendText(buffer.AsSpan());
-        public long SendText(byte[] buffer, long offset, long size) => SendText(buffer.AsSpan((int)offset, (int)size));
-        public long SendText(ReadOnlySpan<byte> buffer)
-        {
-            lock (WebSocket.WsSendLock)
-            {
-                WebSocket.PrepareSendFrame(WebSocket.WS_FIN | WebSocket.WS_TEXT, false, buffer);
-                return base.Send(WebSocket.WsSendBuffer.AsSpan());
-            }
-        }
-
-        public bool SendTextAsync(string text) => SendTextAsync(Encoding.UTF8.GetBytes(text));
-        public bool SendTextAsync(ReadOnlySpan<char> text) => SendTextAsync(Encoding.UTF8.GetBytes(text.ToArray()));
-        public bool SendTextAsync(byte[] buffer) => SendTextAsync(buffer.AsSpan());
-        public bool SendTextAsync(byte[] buffer, long offset, long size) => SendTextAsync(buffer.AsSpan((int)offset, (int)size));
-        public bool SendTextAsync(ReadOnlySpan<byte> buffer)
-        {
-            lock (WebSocket.WsSendLock)
-            {
-                WebSocket.PrepareSendFrame(WebSocket.WS_FIN | WebSocket.WS_TEXT, false, buffer);
-                return base.SendAsync(WebSocket.WsSendBuffer.AsSpan());
-            }
-        }
-
-
-        #endregion
-
-        #region WebSocket send binary methods
-
-        public long SendBinary(string text) => SendBinary(Encoding.UTF8.GetBytes(text));
-        public long SendBinary(ReadOnlySpan<char> text) => SendBinary(Encoding.UTF8.GetBytes(text.ToArray()));
-        public long SendBinary(byte[] buffer) => SendBinary(buffer.AsSpan());
-        public long SendBinary(byte[] buffer, long offset, long size) => SendBinary(buffer.AsSpan((int)offset, (int)size));
-        public long SendBinary(ReadOnlySpan<byte> buffer)
-        {
-            lock (WebSocket.WsSendLock)
-            {
-                WebSocket.PrepareSendFrame(WebSocket.WS_FIN | WebSocket.WS_BINARY, false, buffer);
-                return base.Send(WebSocket.WsSendBuffer.AsSpan());
-            }
-        }
-
-        public bool SendBinaryAsync(string text) => SendBinaryAsync(Encoding.UTF8.GetBytes(text));
-        public bool SendBinaryAsync(ReadOnlySpan<char> text) => SendBinaryAsync(Encoding.UTF8.GetBytes(text.ToArray()));
-        public bool SendBinaryAsync(byte[] buffer) => SendBinaryAsync(buffer.AsSpan());
-        public bool SendBinaryAsync(byte[] buffer, long offset, long size) => SendBinaryAsync(buffer.AsSpan((int)offset, (int)size));
-        public bool SendBinaryAsync(ReadOnlySpan<byte> buffer)
-        {
-            lock (WebSocket.WsSendLock)
-            {
-                WebSocket.PrepareSendFrame(WebSocket.WS_FIN | WebSocket.WS_BINARY, false, buffer);
-                return base.SendAsync(WebSocket.WsSendBuffer.AsSpan());
-            }
-        }
-
-
-        #endregion
-
-        #region WebSocket send close methods
-
-        public long SendClose(int status, string text) => SendClose(status, Encoding.UTF8.GetBytes(text));
-        public long SendClose(int status, ReadOnlySpan<char> text) => SendClose(status, Encoding.UTF8.GetBytes(text.ToArray()));
-        public long SendClose(int status, byte[] buffer) => SendClose(status, buffer.AsSpan());
-        public long SendClose(int status, byte[] buffer, long offset, long size) => SendClose(status, buffer.AsSpan((int)offset, (int)size));
-        public long SendClose(int status, ReadOnlySpan<byte> buffer)
-        {
-            lock (WebSocket.WsSendLock)
-            {
-                WebSocket.PrepareSendFrame(WebSocket.WS_FIN | WebSocket.WS_CLOSE, false, buffer, status);
-                return base.Send(WebSocket.WsSendBuffer.AsSpan());
-            }
-        }
-
-        public bool SendCloseAsync(int status, string text) => SendCloseAsync(status, Encoding.UTF8.GetBytes(text));
-        public bool SendCloseAsync(int status, ReadOnlySpan<char> text) => SendCloseAsync(status, Encoding.UTF8.GetBytes(text.ToArray()));
-        public bool SendCloseAsync(int status, byte[] buffer) => SendCloseAsync(status, buffer.AsSpan());
-        public bool SendCloseAsync(int status, byte[] buffer, long offset, long size) => SendCloseAsync(status, buffer.AsSpan((int)offset, (int)size));
-        public bool SendCloseAsync(int status, ReadOnlySpan<byte> buffer)
-        {
-            lock (WebSocket.WsSendLock)
-            {
-                WebSocket.PrepareSendFrame(WebSocket.WS_FIN | WebSocket.WS_CLOSE, false, buffer, status);
-                return base.SendAsync(WebSocket.WsSendBuffer.AsSpan());
-            }
-        }
-
-
-        #endregion
-
-        #region WebSocket send ping methods
-
-        public long SendPing(string text) => SendPing(Encoding.UTF8.GetBytes(text));
-        public long SendPing(ReadOnlySpan<char> text) => SendPing(Encoding.UTF8.GetBytes(text.ToArray()));
-        public long SendPing(byte[] buffer) => SendPing(buffer.AsSpan());
-        public long SendPing(byte[] buffer, long offset, long size) => SendPing(buffer.AsSpan((int)offset, (int)size));
-        public long SendPing(ReadOnlySpan<byte> buffer)
-        {
-            lock (WebSocket.WsSendLock)
-            {
-                WebSocket.PrepareSendFrame(WebSocket.WS_FIN | WebSocket.WS_PING, false, buffer);
-                return base.Send(WebSocket.WsSendBuffer.AsSpan());
-            }
-        }
-
-        public bool SendPingAsync(string text) => SendPingAsync(Encoding.UTF8.GetBytes(text));
-        public bool SendPingAsync(ReadOnlySpan<char> text) => SendPingAsync(Encoding.UTF8.GetBytes(text.ToArray()));
-        public bool SendPingAsync(byte[] buffer) => SendPingAsync(buffer.AsSpan());
-        public bool SendPingAsync(byte[] buffer, long offset, long size) => SendPingAsync(buffer.AsSpan((int)offset, (int)size));
-        public bool SendPingAsync(ReadOnlySpan<byte> buffer)
-        {
-            lock (WebSocket.WsSendLock)
-            {
-                WebSocket.PrepareSendFrame(WebSocket.WS_FIN | WebSocket.WS_PING, false, buffer);
-                return base.SendAsync(WebSocket.WsSendBuffer.AsSpan());
-            }
-        }
-
-
-        #endregion
-
-        #region WebSocket send pong methods
-
-        public long SendPong(string text) => SendPong(Encoding.UTF8.GetBytes(text));
-        public long SendPong(ReadOnlySpan<char> text) => SendPong(Encoding.UTF8.GetBytes(text.ToArray()));
-        public long SendPong(byte[] buffer) => SendPong(buffer.AsSpan());
-        public long SendPong(byte[] buffer, long offset, long size) => SendPong(buffer.AsSpan((int)offset, (int)size));
-        public long SendPong(ReadOnlySpan<byte> buffer)
-        {
-            lock (WebSocket.WsSendLock)
-            {
-                WebSocket.PrepareSendFrame(WebSocket.WS_FIN | WebSocket.WS_PONG, false, buffer);
-                return base.Send(WebSocket.WsSendBuffer.AsSpan());
-            }
-        }
-
-        public bool SendPongAsync(string text) => SendPongAsync(Encoding.UTF8.GetBytes(text));
-        public bool SendPongAsync(ReadOnlySpan<char> text) => SendPongAsync(Encoding.UTF8.GetBytes(text.ToArray()));
-        public bool SendPongAsync(byte[] buffer) => SendPongAsync(buffer.AsSpan());
-        public bool SendPongAsync(byte[] buffer, long offset, long size) => SendPongAsync(buffer.AsSpan((int)offset, (int)size));
-        public bool SendPongAsync(ReadOnlySpan<byte> buffer)
-        {
-            lock (WebSocket.WsSendLock)
-            {
-                WebSocket.PrepareSendFrame(WebSocket.WS_FIN | WebSocket.WS_PONG, false, buffer);
-                return base.SendAsync(WebSocket.WsSendBuffer.AsSpan());
-            }
-        }
-
-        #endregion
-
-        #region WebSocket receive methods
-
-        public string ReceiveText()
-        {
-            Buffer result = new Buffer();
-
-            if (!WebSocket.WsHandshaked)
-                return result.ExtractString(0, result.Data.Length);
-
-            Buffer cache = new Buffer();
-
-            // Receive WebSocket frame data
-            while (!WebSocket.WsFinalReceived)
-            {
-                while (!WebSocket.WsFrameReceived)
-                {
-                    long required = WebSocket.RequiredReceiveFrameSize();
-                    cache.Resize(required);
-                    long received = base.Receive(cache.Data, 0, required);
-                    if (received != required)
-                        return result.ExtractString(0, result.Data.Length);
-                    WebSocket.PrepareReceiveFrame(cache.Data, 0, received);
-                }
-                if (!WebSocket.WsFinalReceived)
-                    WebSocket.PrepareReceiveFrame(null, 0, 0);
-            }
-
-            // Copy WebSocket frame data
-            result.Append(WebSocket.WsReceiveFinalBuffer);
-            WebSocket.PrepareReceiveFrame(null, 0, 0);
-            return result.ExtractString(0, result.Data.Length);
-        }
-
-        public Buffer ReceiveBinary()
-        {
-            Buffer result = new Buffer();
-
-            if (!WebSocket.WsHandshaked)
-                return result;
-
-            Buffer cache = new Buffer();
-
-            // Receive WebSocket frame data
-            while (!WebSocket.WsFinalReceived)
-            {
-                while (!WebSocket.WsFrameReceived)
-                {
-                    long required = WebSocket.RequiredReceiveFrameSize();
-                    cache.Resize(required);
-                    long received = base.Receive(cache.Data, 0, required);
-                    if (received != required)
-                        return result;
-                    WebSocket.PrepareReceiveFrame(cache.Data, 0, received);
-                }
-                if (!WebSocket.WsFinalReceived)
-                    WebSocket.PrepareReceiveFrame(null, 0, 0);
-            }
-
-            // Copy WebSocket frame data
-            result.Append(WebSocket.WsReceiveFinalBuffer);
-            WebSocket.PrepareReceiveFrame(null, 0, 0);
-            return result;
-        }
-
-        #endregion
-
-        #region Session handlers
-
-        protected override void OnDisconnecting()
-        {
-            if (WebSocket.WsHandshaked)
-                OnWsDisconnecting();
-        }
-
-        protected override void OnDisconnected()
-        {
-            // Disconnect WebSocket
-            if (WebSocket.WsHandshaked)
-            {
-                WebSocket.WsHandshaked = false;
-                OnWsDisconnected();
-            }
-
-            // Reset WebSocket upgrade HTTP request and response
-            Request.Clear();
-            Response.Clear();
-
-            // Clear WebSocket send/receive buffers
-            WebSocket.ClearWsBuffers();
-
-            // Initialize new WebSocket random nonce
-            WebSocket.InitWsNonce();
-        }
-
-        protected override void OnReceived(byte[] buffer, long offset, long size)
-        {
-            // Check for WebSocket handshaked status
-            if (WebSocket.WsHandshaked)
-            {
-                // Prepare receive frame
-                WebSocket.PrepareReceiveFrame(buffer, offset, size);
-                return;
-            }
-
-            base.OnReceived(buffer, offset, size);
-        }
-
-        protected override void OnReceivedRequestHeader(HttpRequest request)
-        {
-            // Check for WebSocket handshaked status
-            if (WebSocket.WsHandshaked)
-                return;
-
-            // Try to perform WebSocket upgrade
-            if (!WebSocket.PerformServerUpgrade(request, Response))
-            {
-                base.OnReceivedRequestHeader(request);
-                return;
-            }
-        }
-
-        protected override void OnReceivedRequest(HttpRequest request)
-        {
-            // Check for WebSocket handshaked status
-            if (WebSocket.WsHandshaked)
-            {
-                // Prepare receive frame from the remaining request body
-                var body = Request.Body;
-                var data = Encoding.UTF8.GetBytes(body);
-                WebSocket.PrepareReceiveFrame(data, 0, data.Length);
-                return;
-            }
-
-            base.OnReceivedRequest(request);
-        }
-
-        protected override void OnReceivedRequestError(HttpRequest request, string error)
-        {
-            // Check for WebSocket handshaked status
-            if (WebSocket.WsHandshaked)
-            {
-                OnError(new SocketError());
-                return;
-            }
-
-            base.OnReceivedRequestError(request, error);
-        }
-
-        #endregion
-
-        #region Web socket handlers
-
-        public virtual void OnWsConnecting(HttpRequest request) {}
-        public virtual void OnWsConnected(HttpResponse response) {}
-        public virtual bool OnWsConnecting(HttpRequest request, HttpResponse response) { return true; }
-        public virtual void OnWsConnected(HttpRequest request) {}
-        public virtual void OnWsDisconnecting() {}
-        public virtual void OnWsDisconnected() {}
-        public virtual void OnWsReceived(byte[] buffer, long offset, long size) {}
-        public virtual void OnWsClose(byte[] buffer, long offset, long size, int status = 1000) { Close(); }
-        public virtual void OnWsPing(byte[] buffer, long offset, long size) { SendPongAsync(buffer, offset, size); }
-        public virtual void OnWsPong(byte[] buffer, long offset, long size) {}
-        public virtual void OnWsError(string error) { OnError(SocketError.SocketError); }
-        public virtual void OnWsError(SocketError error) { OnError(error); }
-
-        public void SendUpgrade(HttpResponse response) { SendResponseAsync(response); }
-
-        #endregion
-    }
->>>>>>> 51d18234
 }