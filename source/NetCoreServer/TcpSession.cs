using System;
using System.Net.Sockets;
using System.Threading;

namespace NetCoreServer
{
<<<<<<< HEAD
	/// <summary>
	/// TCP session is used to read and write data from the connected TCP client
	/// </summary>
	/// <remarks>Thread-safe</remarks>
	public class TcpSession : BaseSession, IDisposable
	{
		/// <summary>
		/// Initialize the session with a given server
		/// </summary>
		/// <param name="server">TCP server</param>
		public TcpSession() : base()
		{

		}

		/// <summary>
		/// Server
		/// </summary>
		public TcpServer Server { get { return (TcpServer)ServerRef; } }

		#region Connect/Disconnect session

		/// <summary>
		/// Connect the session
		/// </summary>
		/// <param name="socket">Session socket</param>
		public override void Connect(Socket socket)
		{
			Socket = socket;

			// Update the session socket disposed flag
			IsSocketDisposed = false;

			// Setup buffers
			_receiveBuffer = new Buffer();
			_sendBufferMain = new Buffer();
			_sendBufferFlush = new Buffer();

			// Setup event args
			_receiveEventArg = new SocketAsyncEventArgs();
			_receiveEventArg.Completed += OnAsyncCompleted;
			_sendEventArg = new SocketAsyncEventArgs();
			_sendEventArg.Completed += OnAsyncCompleted;

			// Apply the option: keep alive
			if (Server.OptionKeepAlive)
				Socket.SetSocketOption(SocketOptionLevel.Socket, SocketOptionName.KeepAlive, true);
			if (Server.OptionTcpKeepAliveTime >= 0)
				Socket.SetSocketOption(SocketOptionLevel.Tcp, SocketOptionName.TcpKeepAliveTime, Server.OptionTcpKeepAliveTime);
			if (Server.OptionTcpKeepAliveInterval >= 0)
				Socket.SetSocketOption(SocketOptionLevel.Tcp, SocketOptionName.TcpKeepAliveInterval, Server.OptionTcpKeepAliveInterval);
			if (Server.OptionTcpKeepAliveRetryCount >= 0)
				Socket.SetSocketOption(SocketOptionLevel.Tcp, SocketOptionName.TcpKeepAliveRetryCount, Server.OptionTcpKeepAliveRetryCount);
			// Apply the option: no delay
			if (Server.OptionNoDelay)
				Socket.SetSocketOption(SocketOptionLevel.Tcp, SocketOptionName.NoDelay, true);

			// Prepare receive & send buffers
			_receiveBuffer.Reserve(OptionReceiveBufferSize);
			_sendBufferMain.Reserve(OptionSendBufferSize);
			_sendBufferFlush.Reserve(OptionSendBufferSize);

			// Reset statistic
			BytesPending = 0;
			BytesSending = 0;
			BytesSent = 0;
			BytesReceived = 0;

			// Call the session connecting handler
			OnConnecting();
			Logger.Debug("Client[{CLIENT_SESSION_ID}]:: Connecting.", Id);

			// Call the session connecting handler in the server
			Server.OnConnectingInternal(this);

			// Update the connected flag
			IsConnected = true;

			// Try to receive something from the client
			TryReceive();

			// Check the socket disposed state: in some rare cases it might be disconnected while receiving!
			if (IsSocketDisposed)
				return;

			// Call the session connected handler
			OnConnected();
			Logger.Debug("Client[{CLIENT_SESSION_ID}]:: Connected.", Id);

			// Call the session connected handler in the server
			Server.OnConnectedInternal(this);

			// Call the empty send buffer handler
			if (_sendBufferMain.IsEmpty)
				OnEmpty();
		}

		/// <summary>
		/// Disconnect the session
		/// </summary>
		/// <returns>'true' if the section was successfully disconnected, 'false' if the section is already disconnected</returns>
		public override bool Disconnect(string a_marker)
		{
			Logger.Information("TCPSession:Disconnect::Marker:{Marker}", a_marker);
			if (!IsConnected)
				return false;

			// Reset event args
			_receiveEventArg.Completed -= OnAsyncCompleted;
			_sendEventArg.Completed -= OnAsyncCompleted;

			// Call the session disconnecting handler
			OnDisconnecting();
			Logger.Debug("Client[{CLIENT_SESSION_ID}]:: Disconnecting.", Id);

			// Call the session disconnecting handler in the server
			Server.OnDisconnectingInternal(this);

			try
			{
				try
				{
					// Shutdown the socket associated with the client
					Socket.Shutdown(SocketShutdown.Both);
				}
				catch (SocketException) { }

				// Close the session socket
				Socket.Close();

				// Dispose the session socket
				Socket.Dispose();

				// Dispose event arguments
				_receiveEventArg.Dispose();
				_sendEventArg.Dispose();

				// Update the session socket disposed flag
				IsSocketDisposed = true;
			}
			catch (ObjectDisposedException) { }

			// Update the connected flag
			IsConnected = false;

			// Update sending/receiving flags
			_receiving = false;
			_sending = false;

			// Clear send/receive buffers
			ClearBuffers();

			// Call the session disconnected handler
			OnDisconnected();

			// Call the session disconnected handler in the server
			Server.OnDisconnectedInternal(this);
			Logger.Debug("Client[{CLIENT_SESSION_ID}]:: Disconnected.", Id);

			// Unregister session
			Server.UnregisterSession(Id);

			return true;
		}

		#endregion

		#region Send/Receive data

		// Receive buffer
		private SocketAsyncEventArgs _receiveEventArg;

		/// <summary>
		/// Send data to the client (synchronous)
		/// </summary>
		/// <param name="buffer">Buffer to send as a span of bytes</param>
		/// <returns>Size of sent data</returns>
		public override long Send(ReadOnlySpan<byte> buffer)
		{
			if (!IsConnected)
				return 0;

			if (buffer.IsEmpty)
				return 0;

			// Sent data to the client
			long sent = Socket.Send(buffer, SocketFlags.None, out SocketError ec);
			if (sent > 0)
			{
				// Update statistic
				BytesSent += sent;
				Interlocked.Add(ref Server._bytesSent, sent);

				// Call the buffer sent handler
				OnSent(sent, BytesPending + BytesSending);
			}

			// Check for socket error
			if (ec != SocketError.Success)
			{
				SendError(ec);
				Disconnect("TCPSession::Send");
			}

			return sent;
		}
		/// <summary>
		/// Send data to the client (asynchronous)
		/// </summary>
		/// <param name="buffer">Buffer to send as a span of bytes</param>
		/// <returns>'true' if the data was successfully sent, 'false' if the session is not connected</returns>
		public override bool SendAsync(ReadOnlySpan<byte> buffer)
		{
			if (!IsConnected)
				return false;

			if (buffer.IsEmpty)
				return true;

			lock (_sendLock)
			{
				// Check the send buffer limit
				if (((_sendBufferMain.Size + buffer.Length) > OptionSendBufferLimit) && (OptionSendBufferLimit > 0))
				{
					SendError(SocketError.NoBufferSpaceAvailable);
					return false;
				}

				// Fill the main send buffer
				_sendBufferMain.Append(buffer);

				// Update statistic
				BytesPending = _sendBufferMain.Size;

				// Avoid multiple send handlers
				if (_sending)
					return true;
				else
					_sending = true;

				// Try to send the main buffer
				TrySend();
			}

			return true;
		}
		/// <summary>
		/// Receive data from the client (synchronous)
		/// </summary>
		/// <param name="buffer">Buffer to receive</param>
		/// <param name="offset">Buffer offset</param>
		/// <param name="size">Buffer size</param>
		/// <returns>Size of received data</returns>
		public override long Receive(byte[] buffer, long offset, long size)
		{
			if (!IsConnected)
				return 0;

			if (size == 0)
				return 0;

			// Receive data from the client
			long received = Socket.Receive(buffer, (int)offset, (int)size, SocketFlags.None, out SocketError ec);
			if (received > 0)
			{
				// Update statistic
				BytesReceived += received;
				Interlocked.Add(ref Server._bytesReceived, received);

				// Call the buffer received handler
				OnReceived(buffer, 0, received);
			}

			// Check for socket error
			if (ec != SocketError.Success)
			{
				SendError(ec);
			}

			return received;
		}

		/// <summary>
		/// Try to receive new data
		/// </summary>
		protected override void TryReceive()
		{
			if (_receiving)
				return;

			if (!IsConnected)
				return;

			bool process = true;

			while (process)
			{
				process = false;

				try
				{
					// Async receive with the receive handler
					_receiving = true;
					_receiveEventArg.SetBuffer(_receiveBuffer.Data, 0, (int)_receiveBuffer.Capacity);
					if (!Socket.ReceiveAsync(_receiveEventArg))
						process = ProcessReceive(_receiveEventArg);
				}
				catch (ObjectDisposedException) { }
			}
		}

		/// <summary>
		/// Try to send pending data
		/// </summary>
		private void TrySend()
		{
			if (!IsConnected)
				return;

			bool empty = false;
			bool process = true;

			while (process)
			{
				process = false;

				lock (_sendLock)
				{
					// Is previous socket send in progress?
					if (_sendBufferFlush.IsEmpty)
					{
						// Swap flush and main buffers
						_sendBufferFlush = Interlocked.Exchange(ref _sendBufferMain, _sendBufferFlush);
						_sendBufferFlushOffset = 0;

						// Update statistic
						BytesPending = 0;
						BytesSending += _sendBufferFlush.Size;

						// Check if the flush buffer is empty
						if (_sendBufferFlush.IsEmpty)
						{
							// Need to call empty send buffer handler
							empty = true;

							// End sending process
							_sending = false;
						}
					}
					else
						return;
				}

				// Call the empty send buffer handler
				if (empty)
				{
					OnEmpty();
					return;
				}

				try
				{
					// Async write with the write handler
					_sendEventArg.SetBuffer(_sendBufferFlush.Data, (int)_sendBufferFlushOffset, (int)(_sendBufferFlush.Size - _sendBufferFlushOffset));
					if (!Socket.SendAsync(_sendEventArg))
						process = ProcessSend(_sendEventArg);
				}
				catch (ObjectDisposedException) { }
			}
		}

		#endregion

		#region IO processing

		/// <summary>
		/// This method is called whenever a receive or send operation is completed on a socket
		/// </summary>
		private void OnAsyncCompleted(object sender, SocketAsyncEventArgs e)
		{
			if (IsSocketDisposed)
				return;

			// Determine which type of operation just completed and call the associated handler
			switch (e.LastOperation)
			{
				case SocketAsyncOperation.Receive:
					if (ProcessReceive(e))
						TryReceive();
					break;
				case SocketAsyncOperation.Send:
					if (ProcessSend(e))
						TrySend();
					break;
				default:
					throw new ArgumentException("The last operation completed on the socket was not a receive or send");
			}

		}

		/// <summary>
		/// This method is invoked when an asynchronous receive operation completes
		/// </summary>
		private bool ProcessReceive(SocketAsyncEventArgs e)
		{
			if (!IsConnected)
				return false;

			long size = e.BytesTransferred;

			// Received some data from the client
			if (size > 0)
			{
				// Update statistic
				BytesReceived += size;
				Interlocked.Add(ref Server._bytesReceived, size);

				// Call the buffer received handler
				OnReceived(_receiveBuffer.Data, 0, size);

				// If the receive buffer is full increase its size
				if (_receiveBuffer.Capacity == size)
				{
					// Check the receive buffer limit
					if (((2 * size) > OptionReceiveBufferLimit) && (OptionReceiveBufferLimit > 0))
					{
						SendError(SocketError.NoBufferSpaceAvailable);
						Disconnect("TCPSession::ProcessReceive");
						return false;
					}

					_receiveBuffer.Reserve(2 * size);
				}
			}

			_receiving = false;

			// Try to receive again if the session is valid
			if (e.SocketError == SocketError.Success)
			{
				// If zero is returned from a read operation, the remote end has closed the connection
				if (size > 0)
					return true;
				else
					Disconnect("TCPSession::ProcessReceive22");
			}
			else
			{
				SendError(e.SocketError);
				Disconnect("TCPSession::ProcessReceive33");
			}

			return false;
		}

		/// <summary>
		/// This method is invoked when an asynchronous send operation completes
		/// </summary>
		private bool ProcessSend(SocketAsyncEventArgs e)
		{
			if (!IsConnected)
				return false;

			long size = e.BytesTransferred;

			// Send some data to the client
			if (size > 0)
			{
				// Update statistic
				BytesSending -= size;
				BytesSent += size;
				Interlocked.Add(ref Server._bytesSent, size);

				// Increase the flush buffer offset
				_sendBufferFlushOffset += size;

				// Successfully send the whole flush buffer
				if (_sendBufferFlushOffset == _sendBufferFlush.Size)
				{
					// Clear the flush buffer
					_sendBufferFlush.Clear();
					_sendBufferFlushOffset = 0;
				}

				// Call the buffer sent handler
				OnSent(size, BytesPending + BytesSending);
			}

			// Try to send again if the session is valid
			if (e.SocketError == SocketError.Success)
				return true;
			else
			{
				SendError(e.SocketError);
				Disconnect("TCPSession::ProcessSend");
				return false;
			}
		}

		#endregion

		#region Session handlers

		#endregion

		#region Error handling


		#endregion
	}
=======
    /// <summary>
    /// TCP session is used to read and write data from the connected TCP client
    /// </summary>
    /// <remarks>Thread-safe</remarks>
    public class TcpSession : IDisposable
    {
        /// <summary>
        /// Initialize the session with a given server
        /// </summary>
        /// <param name="server">TCP server</param>
        public TcpSession(TcpServer server)
        {
            Id = Guid.NewGuid();
            Server = server;
            OptionReceiveBufferSize = server.OptionReceiveBufferSize;
            OptionSendBufferSize = server.OptionSendBufferSize;
        }

        /// <summary>
        /// Session Id
        /// </summary>
        public Guid Id { get; }

        /// <summary>
        /// Server
        /// </summary>
        public TcpServer Server { get; }
        /// <summary>
        /// Socket
        /// </summary>
        public Socket Socket { get; private set; }

        /// <summary>
        /// Number of bytes pending sent by the session
        /// </summary>
        public long BytesPending { get; private set; }
        /// <summary>
        /// Number of bytes sending by the session
        /// </summary>
        public long BytesSending { get; private set; }
        /// <summary>
        /// Number of bytes sent by the session
        /// </summary>
        public long BytesSent { get; private set; }
        /// <summary>
        /// Number of bytes received by the session
        /// </summary>
        public long BytesReceived { get; private set; }

        /// <summary>
        /// Option: receive buffer limit
        /// </summary>
        public int OptionReceiveBufferLimit { get; set; } = 0;
        /// <summary>
        /// Option: receive buffer size
        /// </summary>
        public int OptionReceiveBufferSize { get; set; } = 8192;
        /// <summary>
        /// Option: send buffer limit
        /// </summary>
        public int OptionSendBufferLimit { get; set; } = 0;
        /// <summary>
        /// Option: send buffer size
        /// </summary>
        public int OptionSendBufferSize { get; set; } = 8192;

        #region Connect/Disconnect session

        /// <summary>
        /// Is the session connected?
        /// </summary>
        public bool IsConnected { get; private set; }

        /// <summary>
        /// Connect the session
        /// </summary>
        /// <param name="socket">Session socket</param>
        internal void Connect(Socket socket)
        {
            Socket = socket;

            // Update the session socket disposed flag
            IsSocketDisposed = false;

            // Setup buffers
            _receiveBuffer = new Buffer();
            _sendBufferMain = new Buffer();
            _sendBufferFlush = new Buffer();

            // Setup event args
            _receiveEventArg = new SocketAsyncEventArgs();
            _receiveEventArg.Completed += OnAsyncCompleted;
            _sendEventArg = new SocketAsyncEventArgs();
            _sendEventArg.Completed += OnAsyncCompleted;

            // Apply the option: keep alive
            if (Server.OptionKeepAlive)
                Socket.SetSocketOption(SocketOptionLevel.Socket, SocketOptionName.KeepAlive, true);
            if (Server.OptionTcpKeepAliveTime >= 0)
                Socket.SetSocketOption(SocketOptionLevel.Tcp, SocketOptionName.TcpKeepAliveTime, Server.OptionTcpKeepAliveTime);
            if (Server.OptionTcpKeepAliveInterval >= 0)
                Socket.SetSocketOption(SocketOptionLevel.Tcp, SocketOptionName.TcpKeepAliveInterval, Server.OptionTcpKeepAliveInterval);
            if (Server.OptionTcpKeepAliveRetryCount >= 0)
                Socket.SetSocketOption(SocketOptionLevel.Tcp, SocketOptionName.TcpKeepAliveRetryCount, Server.OptionTcpKeepAliveRetryCount);
            // Apply the option: no delay
            if (Server.OptionNoDelay)
                Socket.SetSocketOption(SocketOptionLevel.Tcp, SocketOptionName.NoDelay, true);

            // Prepare receive & send buffers
            _receiveBuffer.Reserve(OptionReceiveBufferSize);
            _sendBufferMain.Reserve(OptionSendBufferSize);
            _sendBufferFlush.Reserve(OptionSendBufferSize);

            // Reset statistic
            BytesPending = 0;
            BytesSending = 0;
            BytesSent = 0;
            BytesReceived = 0;

            // Call the session connecting handler
            OnConnecting();

            // Call the session connecting handler in the server
            Server.OnConnectingInternal(this);

            // Update the connected flag
            IsConnected = true;

            // Try to receive something from the client
            TryReceive();

            // Check the socket disposed state: in some rare cases it might be disconnected while receiving!
            if (IsSocketDisposed)
                return;

            // Call the session connected handler
            OnConnected();

            // Call the session connected handler in the server
            Server.OnConnectedInternal(this);

            // Call the empty send buffer handler
            if (_sendBufferMain.IsEmpty)
                OnEmpty();
        }

        /// <summary>
        /// Disconnect the session
        /// </summary>
        /// <returns>'true' if the section was successfully disconnected, 'false' if the section is already disconnected</returns>
        public virtual bool Disconnect()
        {
            if (!IsConnected)
                return false;

            // Reset event args
            _receiveEventArg.Completed -= OnAsyncCompleted;
            _sendEventArg.Completed -= OnAsyncCompleted;

            // Call the session disconnecting handler
            OnDisconnecting();

            // Call the session disconnecting handler in the server
            Server.OnDisconnectingInternal(this);

            try
            {
                try
                {
                    // Shutdown the socket associated with the client
                    Socket.Shutdown(SocketShutdown.Both);
                }
                catch (SocketException) {}

                // Close the session socket
                Socket.Close();

                // Dispose the session socket
                Socket.Dispose();

                // Dispose event arguments
                _receiveEventArg.Dispose();
                _sendEventArg.Dispose();

                // Update the session socket disposed flag
                IsSocketDisposed = true;
            }
            catch (ObjectDisposedException) {}

            // Update the connected flag
            IsConnected = false;

            // Update sending/receiving flags
            _receiving = false;
            _sending = false;

            // Clear send/receive buffers
            ClearBuffers();

            // Call the session disconnected handler
            OnDisconnected();

            // Call the session disconnected handler in the server
            Server.OnDisconnectedInternal(this);

            // Unregister session
            Server.UnregisterSession(Id);

            return true;
        }

        #endregion

        #region Send/Receive data

        // Receive buffer
        private bool _receiving;
        private Buffer _receiveBuffer;
        private SocketAsyncEventArgs _receiveEventArg;
        // Send buffer
        private readonly object _sendLock = new object();
        private bool _sending;
        private Buffer _sendBufferMain;
        private Buffer _sendBufferFlush;
        private SocketAsyncEventArgs _sendEventArg;
        private long _sendBufferFlushOffset;

        /// <summary>
        /// Send data to the client (synchronous)
        /// </summary>
        /// <param name="buffer">Buffer to send</param>
        /// <returns>Size of sent data</returns>
        public virtual long Send(byte[] buffer) => Send(buffer.AsSpan());

        /// <summary>
        /// Send data to the client (synchronous)
        /// </summary>
        /// <param name="buffer">Buffer to send</param>
        /// <param name="offset">Buffer offset</param>
        /// <param name="size">Buffer size</param>
        /// <returns>Size of sent data</returns>
        public virtual long Send(byte[] buffer, long offset, long size) => Send(buffer.AsSpan((int)offset, (int)size));

        /// <summary>
        /// Send data to the client (synchronous)
        /// </summary>
        /// <param name="buffer">Buffer to send as a span of bytes</param>
        /// <returns>Size of sent data</returns>
        public virtual long Send(ReadOnlySpan<byte> buffer)
        {
            if (!IsConnected)
                return 0;

            if (buffer.IsEmpty)
                return 0;

            // Sent data to the client
            long sent = Socket.Send(buffer, SocketFlags.None, out SocketError ec);
            if (sent > 0)
            {
                // Update statistic
                BytesSent += sent;
                Interlocked.Add(ref Server._bytesSent, sent);

                // Call the buffer sent handler
                OnSent(sent, BytesPending + BytesSending);
            }

            // Check for socket error
            if (ec != SocketError.Success)
            {
                SendError(ec);
                Disconnect();
            }

            return sent;
        }

        /// <summary>
        /// Send text to the client (synchronous)
        /// </summary>
        /// <param name="text">Text string to send</param>
        /// <returns>Size of sent data</returns>
        public virtual long Send(string text) => Send(Encoding.UTF8.GetBytes(text));

        /// <summary>
        /// Send text to the client (synchronous)
        /// </summary>
        /// <param name="text">Text to send as a span of characters</param>
        /// <returns>Size of sent data</returns>
        public virtual long Send(ReadOnlySpan<char> text) => Send(Encoding.UTF8.GetBytes(text.ToArray()));

        /// <summary>
        /// Send data to the client (asynchronous)
        /// </summary>
        /// <param name="buffer">Buffer to send</param>
        /// <returns>'true' if the data was successfully sent, 'false' if the session is not connected</returns>
        public virtual bool SendAsync(byte[] buffer) => SendAsync(buffer.AsSpan());

        /// <summary>
        /// Send data to the client (asynchronous)
        /// </summary>
        /// <param name="buffer">Buffer to send</param>
        /// <param name="offset">Buffer offset</param>
        /// <param name="size">Buffer size</param>
        /// <returns>'true' if the data was successfully sent, 'false' if the session is not connected</returns>
        public virtual bool SendAsync(byte[] buffer, long offset, long size) => SendAsync(buffer.AsSpan((int)offset, (int)size));

        /// <summary>
        /// Send data to the client (asynchronous)
        /// </summary>
        /// <param name="buffer">Buffer to send as a span of bytes</param>
        /// <returns>'true' if the data was successfully sent, 'false' if the session is not connected</returns>
        public virtual bool SendAsync(ReadOnlySpan<byte> buffer)
        {
            if (!IsConnected)
                return false;

            if (buffer.IsEmpty)
                return true;

            lock (_sendLock)
            {
                // Check the send buffer limit
                if (((_sendBufferMain.Size + buffer.Length) > OptionSendBufferLimit) && (OptionSendBufferLimit > 0))
                {
                    SendError(SocketError.NoBufferSpaceAvailable);
                    return false;
                }

                // Fill the main send buffer
                _sendBufferMain.Append(buffer);

                // Update statistic
                BytesPending = _sendBufferMain.Size;

                // Avoid multiple send handlers
                if (_sending)
                    return true;
                else
                    _sending = true;

                // Try to send the main buffer
                TrySend();
            }

            return true;
        }

        /// <summary>
        /// Send text to the client (asynchronous)
        /// </summary>
        /// <param name="text">Text string to send</param>
        /// <returns>'true' if the text was successfully sent, 'false' if the session is not connected</returns>
        public virtual bool SendAsync(string text) => SendAsync(Encoding.UTF8.GetBytes(text));

        /// <summary>
        /// Send text to the client (asynchronous)
        /// </summary>
        /// <param name="text">Text to send as a span of characters</param>
        /// <returns>'true' if the text was successfully sent, 'false' if the session is not connected</returns>
        public virtual bool SendAsync(ReadOnlySpan<char> text) => SendAsync(Encoding.UTF8.GetBytes(text.ToArray()));

        /// <summary>
        /// Receive data from the client (synchronous)
        /// </summary>
        /// <param name="buffer">Buffer to receive</param>
        /// <returns>Size of received data</returns>
        public virtual long Receive(byte[] buffer) { return Receive(buffer, 0, buffer.Length); }

        /// <summary>
        /// Receive data from the client (synchronous)
        /// </summary>
        /// <param name="buffer">Buffer to receive</param>
        /// <param name="offset">Buffer offset</param>
        /// <param name="size">Buffer size</param>
        /// <returns>Size of received data</returns>
        public virtual long Receive(byte[] buffer, long offset, long size)
        {
            if (!IsConnected)
                return 0;

            if (size == 0)
                return 0;

            // Receive data from the client
            long received = Socket.Receive(buffer, (int)offset, (int)size, SocketFlags.None, out SocketError ec);
            if (received > 0)
            {
                // Update statistic
                BytesReceived += received;
                Interlocked.Add(ref Server._bytesReceived, received);

                // Call the buffer received handler
                OnReceived(buffer, 0, received);
            }

            // Check for socket error
            if (ec != SocketError.Success)
            {
                SendError(ec);
                Disconnect();
            }

            return received;
        }

        /// <summary>
        /// Receive text from the client (synchronous)
        /// </summary>
        /// <param name="size">Text size to receive</param>
        /// <returns>Received text</returns>
        public virtual string Receive(long size)
        {
            var buffer = new byte[size];
            var length = Receive(buffer);
            return Encoding.UTF8.GetString(buffer, 0, (int)length);
        }

        /// <summary>
        /// Receive data from the client (asynchronous)
        /// </summary>
        public virtual void ReceiveAsync()
        {
            // Try to receive data from the client
            TryReceive();
        }

        /// <summary>
        /// Try to receive new data
        /// </summary>
        private void TryReceive()
        {
            if (_receiving)
                return;

            if (!IsConnected)
                return;

            bool process = true;

            while (process)
            {
                process = false;

                try
                {
                    // Async receive with the receive handler
                    _receiving = true;
                    _receiveEventArg.SetBuffer(_receiveBuffer.Data, 0, (int)_receiveBuffer.Capacity);
                    if (!Socket.ReceiveAsync(_receiveEventArg))
                        process = ProcessReceive(_receiveEventArg);
                }
                catch (ObjectDisposedException) {}
            }
        }

        /// <summary>
        /// Try to send pending data
        /// </summary>
        private void TrySend()
        {
            if (!IsConnected)
                return;

            bool empty = false;
            bool process = true;

            while (process)
            {
                process = false;

                lock (_sendLock)
                {
                    // Is previous socket send in progress?
                    if (_sendBufferFlush.IsEmpty)
                    {
                        // Swap flush and main buffers
                        _sendBufferFlush = Interlocked.Exchange(ref _sendBufferMain, _sendBufferFlush);
                        _sendBufferFlushOffset = 0;

                        // Update statistic
                        BytesPending = 0;
                        BytesSending += _sendBufferFlush.Size;

                        // Check if the flush buffer is empty
                        if (_sendBufferFlush.IsEmpty)
                        {
                            // Need to call empty send buffer handler
                            empty = true;

                            // End sending process
                            _sending = false;
                        }
                    }
                    else
                        return;
                }

                // Call the empty send buffer handler
                if (empty)
                {
                    OnEmpty();
                    return;
                }

                try
                {
                    // Async write with the write handler
                    _sendEventArg.SetBuffer(_sendBufferFlush.Data, (int)_sendBufferFlushOffset, (int)(_sendBufferFlush.Size - _sendBufferFlushOffset));
                    if (!Socket.SendAsync(_sendEventArg))
                        process = ProcessSend(_sendEventArg);
                }
                catch (ObjectDisposedException) {}
            }
        }

        /// <summary>
        /// Clear send/receive buffers
        /// </summary>
        private void ClearBuffers()
        {
            lock (_sendLock)
            {
                // Clear send buffers
                _sendBufferMain.Clear();
                _sendBufferFlush.Clear();
                _sendBufferFlushOffset= 0;

                // Update statistic
                BytesPending = 0;
                BytesSending = 0;
            }
        }

        #endregion

        #region IO processing

        /// <summary>
        /// This method is called whenever a receive or send operation is completed on a socket
        /// </summary>
        private void OnAsyncCompleted(object sender, SocketAsyncEventArgs e)
        {
            if (IsSocketDisposed)
                return;

            // Determine which type of operation just completed and call the associated handler
            switch (e.LastOperation)
            {
                case SocketAsyncOperation.Receive:
                    if (ProcessReceive(e))
                        TryReceive();
                    break;
                case SocketAsyncOperation.Send:
                    if (ProcessSend(e))
                        TrySend();
                    break;
                default:
                    throw new ArgumentException("The last operation completed on the socket was not a receive or send");
            }

        }

        /// <summary>
        /// This method is invoked when an asynchronous receive operation completes
        /// </summary>
        private bool ProcessReceive(SocketAsyncEventArgs e)
        {
            if (!IsConnected)
                return false;

            long size = e.BytesTransferred;

            // Received some data from the client
            if (size > 0)
            {
                // Update statistic
                BytesReceived += size;
                Interlocked.Add(ref Server._bytesReceived, size);

                // Call the buffer received handler
                OnReceived(_receiveBuffer.Data, 0, size);

                // If the receive buffer is full increase its size
                if (_receiveBuffer.Capacity == size)
                {
                    // Check the receive buffer limit
                    if (((2 * size) > OptionReceiveBufferLimit) && (OptionReceiveBufferLimit > 0))
                    {
                        SendError(SocketError.NoBufferSpaceAvailable);
                        Disconnect();
                        return false;
                    }

                    _receiveBuffer.Reserve(2 * size);
                }
            }

            _receiving = false;

            // Try to receive again if the session is valid
            if (e.SocketError == SocketError.Success)
            {
                // If zero is returned from a read operation, the remote end has closed the connection
                if (size > 0)
                    return true;
                else
                    Disconnect();
            }
            else
            {
                SendError(e.SocketError);
                Disconnect();
            }

            return false;
        }

        /// <summary>
        /// This method is invoked when an asynchronous send operation completes
        /// </summary>
        private bool ProcessSend(SocketAsyncEventArgs e)
        {
            if (!IsConnected)
                return false;

            long size = e.BytesTransferred;

            // Send some data to the client
            if (size > 0)
            {
                // Update statistic
                BytesSending -= size;
                BytesSent += size;
                Interlocked.Add(ref Server._bytesSent, size);

                // Increase the flush buffer offset
                _sendBufferFlushOffset += size;

                // Successfully send the whole flush buffer
                if (_sendBufferFlushOffset == _sendBufferFlush.Size)
                {
                    // Clear the flush buffer
                    _sendBufferFlush.Clear();
                    _sendBufferFlushOffset = 0;
                }

                // Call the buffer sent handler
                OnSent(size, BytesPending + BytesSending);
            }

            // Try to send again if the session is valid
            if (e.SocketError == SocketError.Success)
                return true;
            else
            {
                SendError(e.SocketError);
                Disconnect();
                return false;
            }
        }

        #endregion

        #region Session handlers

        /// <summary>
        /// Handle client connecting notification
        /// </summary>
        protected virtual void OnConnecting() {}
        /// <summary>
        /// Handle client connected notification
        /// </summary>
        protected virtual void OnConnected() {}
        /// <summary>
        /// Handle client disconnecting notification
        /// </summary>
        protected virtual void OnDisconnecting() {}
        /// <summary>
        /// Handle client disconnected notification
        /// </summary>
        protected virtual void OnDisconnected() {}

        /// <summary>
        /// Handle buffer received notification
        /// </summary>
        /// <param name="buffer">Received buffer</param>
        /// <param name="offset">Received buffer offset</param>
        /// <param name="size">Received buffer size</param>
        /// <remarks>
        /// Notification is called when another part of buffer was received from the client
        /// </remarks>
        protected virtual void OnReceived(byte[] buffer, long offset, long size) {}
        /// <summary>
        /// Handle buffer sent notification
        /// </summary>
        /// <param name="sent">Size of sent buffer</param>
        /// <param name="pending">Size of pending buffer</param>
        /// <remarks>
        /// Notification is called when another part of buffer was sent to the client.
        /// This handler could be used to send another buffer to the client for instance when the pending size is zero.
        /// </remarks>
        protected virtual void OnSent(long sent, long pending) {}

        /// <summary>
        /// Handle empty send buffer notification
        /// </summary>
        /// <remarks>
        /// Notification is called when the send buffer is empty and ready for a new data to send.
        /// This handler could be used to send another buffer to the client.
        /// </remarks>
        protected virtual void OnEmpty() {}

        /// <summary>
        /// Handle error notification
        /// </summary>
        /// <param name="error">Socket error code</param>
        protected virtual void OnError(SocketError error) {}

        #endregion

        #region Error handling

        /// <summary>
        /// Send error notification
        /// </summary>
        /// <param name="error">Socket error code</param>
        private void SendError(SocketError error)
        {
            // Skip disconnect errors
            if ((error == SocketError.ConnectionAborted) ||
                (error == SocketError.ConnectionRefused) ||
                (error == SocketError.ConnectionReset) ||
                (error == SocketError.OperationAborted) ||
                (error == SocketError.Shutdown))
                return;

            OnError(error);
        }

        #endregion

        #region IDisposable implementation

        /// <summary>
        /// Disposed flag
        /// </summary>
        public bool IsDisposed { get; private set; }

        /// <summary>
        /// Session socket disposed flag
        /// </summary>
        public bool IsSocketDisposed { get; private set; } = true;

        // Implement IDisposable.
        public void Dispose()
        {
            Dispose(true);
            GC.SuppressFinalize(this);
        }

        protected virtual void Dispose(bool disposingManagedResources)
        {
            // The idea here is that Dispose(Boolean) knows whether it is
            // being called to do explicit cleanup (the Boolean is true)
            // versus being called due to a garbage collection (the Boolean
            // is false). This distinction is useful because, when being
            // disposed explicitly, the Dispose(Boolean) method can safely
            // execute code using reference type fields that refer to other
            // objects knowing for sure that these other objects have not been
            // finalized or disposed of yet. When the Boolean is false,
            // the Dispose(Boolean) method should not execute code that
            // refer to reference type fields because those objects may
            // have already been finalized."

            if (!IsDisposed)
            {
                if (disposingManagedResources)
                {
                    // Dispose managed resources here...
                    Disconnect();
                }

                // Dispose unmanaged resources here...

                // Set large fields to null here...

                // Mark as disposed.
                IsDisposed = true;
            }
        }

        #endregion
    }
>>>>>>> 51d18234
}<|MERGE_RESOLUTION|>--- conflicted
+++ resolved
@@ -4,7 +4,6 @@
 
 namespace NetCoreServer
 {
-<<<<<<< HEAD
 	/// <summary>
 	/// TCP session is used to read and write data from the connected TCP client
 	/// </summary>
@@ -506,681 +505,6 @@
 
 		#endregion
 
-		#region Session handlers
-
-		#endregion
-
-		#region Error handling
-
-
-		#endregion
-	}
-=======
-    /// <summary>
-    /// TCP session is used to read and write data from the connected TCP client
-    /// </summary>
-    /// <remarks>Thread-safe</remarks>
-    public class TcpSession : IDisposable
-    {
-        /// <summary>
-        /// Initialize the session with a given server
-        /// </summary>
-        /// <param name="server">TCP server</param>
-        public TcpSession(TcpServer server)
-        {
-            Id = Guid.NewGuid();
-            Server = server;
-            OptionReceiveBufferSize = server.OptionReceiveBufferSize;
-            OptionSendBufferSize = server.OptionSendBufferSize;
-        }
-
-        /// <summary>
-        /// Session Id
-        /// </summary>
-        public Guid Id { get; }
-
-        /// <summary>
-        /// Server
-        /// </summary>
-        public TcpServer Server { get; }
-        /// <summary>
-        /// Socket
-        /// </summary>
-        public Socket Socket { get; private set; }
-
-        /// <summary>
-        /// Number of bytes pending sent by the session
-        /// </summary>
-        public long BytesPending { get; private set; }
-        /// <summary>
-        /// Number of bytes sending by the session
-        /// </summary>
-        public long BytesSending { get; private set; }
-        /// <summary>
-        /// Number of bytes sent by the session
-        /// </summary>
-        public long BytesSent { get; private set; }
-        /// <summary>
-        /// Number of bytes received by the session
-        /// </summary>
-        public long BytesReceived { get; private set; }
-
-        /// <summary>
-        /// Option: receive buffer limit
-        /// </summary>
-        public int OptionReceiveBufferLimit { get; set; } = 0;
-        /// <summary>
-        /// Option: receive buffer size
-        /// </summary>
-        public int OptionReceiveBufferSize { get; set; } = 8192;
-        /// <summary>
-        /// Option: send buffer limit
-        /// </summary>
-        public int OptionSendBufferLimit { get; set; } = 0;
-        /// <summary>
-        /// Option: send buffer size
-        /// </summary>
-        public int OptionSendBufferSize { get; set; } = 8192;
-
-        #region Connect/Disconnect session
-
-        /// <summary>
-        /// Is the session connected?
-        /// </summary>
-        public bool IsConnected { get; private set; }
-
-        /// <summary>
-        /// Connect the session
-        /// </summary>
-        /// <param name="socket">Session socket</param>
-        internal void Connect(Socket socket)
-        {
-            Socket = socket;
-
-            // Update the session socket disposed flag
-            IsSocketDisposed = false;
-
-            // Setup buffers
-            _receiveBuffer = new Buffer();
-            _sendBufferMain = new Buffer();
-            _sendBufferFlush = new Buffer();
-
-            // Setup event args
-            _receiveEventArg = new SocketAsyncEventArgs();
-            _receiveEventArg.Completed += OnAsyncCompleted;
-            _sendEventArg = new SocketAsyncEventArgs();
-            _sendEventArg.Completed += OnAsyncCompleted;
-
-            // Apply the option: keep alive
-            if (Server.OptionKeepAlive)
-                Socket.SetSocketOption(SocketOptionLevel.Socket, SocketOptionName.KeepAlive, true);
-            if (Server.OptionTcpKeepAliveTime >= 0)
-                Socket.SetSocketOption(SocketOptionLevel.Tcp, SocketOptionName.TcpKeepAliveTime, Server.OptionTcpKeepAliveTime);
-            if (Server.OptionTcpKeepAliveInterval >= 0)
-                Socket.SetSocketOption(SocketOptionLevel.Tcp, SocketOptionName.TcpKeepAliveInterval, Server.OptionTcpKeepAliveInterval);
-            if (Server.OptionTcpKeepAliveRetryCount >= 0)
-                Socket.SetSocketOption(SocketOptionLevel.Tcp, SocketOptionName.TcpKeepAliveRetryCount, Server.OptionTcpKeepAliveRetryCount);
-            // Apply the option: no delay
-            if (Server.OptionNoDelay)
-                Socket.SetSocketOption(SocketOptionLevel.Tcp, SocketOptionName.NoDelay, true);
-
-            // Prepare receive & send buffers
-            _receiveBuffer.Reserve(OptionReceiveBufferSize);
-            _sendBufferMain.Reserve(OptionSendBufferSize);
-            _sendBufferFlush.Reserve(OptionSendBufferSize);
-
-            // Reset statistic
-            BytesPending = 0;
-            BytesSending = 0;
-            BytesSent = 0;
-            BytesReceived = 0;
-
-            // Call the session connecting handler
-            OnConnecting();
-
-            // Call the session connecting handler in the server
-            Server.OnConnectingInternal(this);
-
-            // Update the connected flag
-            IsConnected = true;
-
-            // Try to receive something from the client
-            TryReceive();
-
-            // Check the socket disposed state: in some rare cases it might be disconnected while receiving!
-            if (IsSocketDisposed)
-                return;
-
-            // Call the session connected handler
-            OnConnected();
-
-            // Call the session connected handler in the server
-            Server.OnConnectedInternal(this);
-
-            // Call the empty send buffer handler
-            if (_sendBufferMain.IsEmpty)
-                OnEmpty();
-        }
-
-        /// <summary>
-        /// Disconnect the session
-        /// </summary>
-        /// <returns>'true' if the section was successfully disconnected, 'false' if the section is already disconnected</returns>
-        public virtual bool Disconnect()
-        {
-            if (!IsConnected)
-                return false;
-
-            // Reset event args
-            _receiveEventArg.Completed -= OnAsyncCompleted;
-            _sendEventArg.Completed -= OnAsyncCompleted;
-
-            // Call the session disconnecting handler
-            OnDisconnecting();
-
-            // Call the session disconnecting handler in the server
-            Server.OnDisconnectingInternal(this);
-
-            try
-            {
-                try
-                {
-                    // Shutdown the socket associated with the client
-                    Socket.Shutdown(SocketShutdown.Both);
-                }
-                catch (SocketException) {}
-
-                // Close the session socket
-                Socket.Close();
-
-                // Dispose the session socket
-                Socket.Dispose();
-
-                // Dispose event arguments
-                _receiveEventArg.Dispose();
-                _sendEventArg.Dispose();
-
-                // Update the session socket disposed flag
-                IsSocketDisposed = true;
-            }
-            catch (ObjectDisposedException) {}
-
-            // Update the connected flag
-            IsConnected = false;
-
-            // Update sending/receiving flags
-            _receiving = false;
-            _sending = false;
-
-            // Clear send/receive buffers
-            ClearBuffers();
-
-            // Call the session disconnected handler
-            OnDisconnected();
-
-            // Call the session disconnected handler in the server
-            Server.OnDisconnectedInternal(this);
-
-            // Unregister session
-            Server.UnregisterSession(Id);
-
-            return true;
-        }
-
-        #endregion
-
-        #region Send/Receive data
-
-        // Receive buffer
-        private bool _receiving;
-        private Buffer _receiveBuffer;
-        private SocketAsyncEventArgs _receiveEventArg;
-        // Send buffer
-        private readonly object _sendLock = new object();
-        private bool _sending;
-        private Buffer _sendBufferMain;
-        private Buffer _sendBufferFlush;
-        private SocketAsyncEventArgs _sendEventArg;
-        private long _sendBufferFlushOffset;
-
-        /// <summary>
-        /// Send data to the client (synchronous)
-        /// </summary>
-        /// <param name="buffer">Buffer to send</param>
-        /// <returns>Size of sent data</returns>
-        public virtual long Send(byte[] buffer) => Send(buffer.AsSpan());
-
-        /// <summary>
-        /// Send data to the client (synchronous)
-        /// </summary>
-        /// <param name="buffer">Buffer to send</param>
-        /// <param name="offset">Buffer offset</param>
-        /// <param name="size">Buffer size</param>
-        /// <returns>Size of sent data</returns>
-        public virtual long Send(byte[] buffer, long offset, long size) => Send(buffer.AsSpan((int)offset, (int)size));
-
-        /// <summary>
-        /// Send data to the client (synchronous)
-        /// </summary>
-        /// <param name="buffer">Buffer to send as a span of bytes</param>
-        /// <returns>Size of sent data</returns>
-        public virtual long Send(ReadOnlySpan<byte> buffer)
-        {
-            if (!IsConnected)
-                return 0;
-
-            if (buffer.IsEmpty)
-                return 0;
-
-            // Sent data to the client
-            long sent = Socket.Send(buffer, SocketFlags.None, out SocketError ec);
-            if (sent > 0)
-            {
-                // Update statistic
-                BytesSent += sent;
-                Interlocked.Add(ref Server._bytesSent, sent);
-
-                // Call the buffer sent handler
-                OnSent(sent, BytesPending + BytesSending);
-            }
-
-            // Check for socket error
-            if (ec != SocketError.Success)
-            {
-                SendError(ec);
-                Disconnect();
-            }
-
-            return sent;
-        }
-
-        /// <summary>
-        /// Send text to the client (synchronous)
-        /// </summary>
-        /// <param name="text">Text string to send</param>
-        /// <returns>Size of sent data</returns>
-        public virtual long Send(string text) => Send(Encoding.UTF8.GetBytes(text));
-
-        /// <summary>
-        /// Send text to the client (synchronous)
-        /// </summary>
-        /// <param name="text">Text to send as a span of characters</param>
-        /// <returns>Size of sent data</returns>
-        public virtual long Send(ReadOnlySpan<char> text) => Send(Encoding.UTF8.GetBytes(text.ToArray()));
-
-        /// <summary>
-        /// Send data to the client (asynchronous)
-        /// </summary>
-        /// <param name="buffer">Buffer to send</param>
-        /// <returns>'true' if the data was successfully sent, 'false' if the session is not connected</returns>
-        public virtual bool SendAsync(byte[] buffer) => SendAsync(buffer.AsSpan());
-
-        /// <summary>
-        /// Send data to the client (asynchronous)
-        /// </summary>
-        /// <param name="buffer">Buffer to send</param>
-        /// <param name="offset">Buffer offset</param>
-        /// <param name="size">Buffer size</param>
-        /// <returns>'true' if the data was successfully sent, 'false' if the session is not connected</returns>
-        public virtual bool SendAsync(byte[] buffer, long offset, long size) => SendAsync(buffer.AsSpan((int)offset, (int)size));
-
-        /// <summary>
-        /// Send data to the client (asynchronous)
-        /// </summary>
-        /// <param name="buffer">Buffer to send as a span of bytes</param>
-        /// <returns>'true' if the data was successfully sent, 'false' if the session is not connected</returns>
-        public virtual bool SendAsync(ReadOnlySpan<byte> buffer)
-        {
-            if (!IsConnected)
-                return false;
-
-            if (buffer.IsEmpty)
-                return true;
-
-            lock (_sendLock)
-            {
-                // Check the send buffer limit
-                if (((_sendBufferMain.Size + buffer.Length) > OptionSendBufferLimit) && (OptionSendBufferLimit > 0))
-                {
-                    SendError(SocketError.NoBufferSpaceAvailable);
-                    return false;
-                }
-
-                // Fill the main send buffer
-                _sendBufferMain.Append(buffer);
-
-                // Update statistic
-                BytesPending = _sendBufferMain.Size;
-
-                // Avoid multiple send handlers
-                if (_sending)
-                    return true;
-                else
-                    _sending = true;
-
-                // Try to send the main buffer
-                TrySend();
-            }
-
-            return true;
-        }
-
-        /// <summary>
-        /// Send text to the client (asynchronous)
-        /// </summary>
-        /// <param name="text">Text string to send</param>
-        /// <returns>'true' if the text was successfully sent, 'false' if the session is not connected</returns>
-        public virtual bool SendAsync(string text) => SendAsync(Encoding.UTF8.GetBytes(text));
-
-        /// <summary>
-        /// Send text to the client (asynchronous)
-        /// </summary>
-        /// <param name="text">Text to send as a span of characters</param>
-        /// <returns>'true' if the text was successfully sent, 'false' if the session is not connected</returns>
-        public virtual bool SendAsync(ReadOnlySpan<char> text) => SendAsync(Encoding.UTF8.GetBytes(text.ToArray()));
-
-        /// <summary>
-        /// Receive data from the client (synchronous)
-        /// </summary>
-        /// <param name="buffer">Buffer to receive</param>
-        /// <returns>Size of received data</returns>
-        public virtual long Receive(byte[] buffer) { return Receive(buffer, 0, buffer.Length); }
-
-        /// <summary>
-        /// Receive data from the client (synchronous)
-        /// </summary>
-        /// <param name="buffer">Buffer to receive</param>
-        /// <param name="offset">Buffer offset</param>
-        /// <param name="size">Buffer size</param>
-        /// <returns>Size of received data</returns>
-        public virtual long Receive(byte[] buffer, long offset, long size)
-        {
-            if (!IsConnected)
-                return 0;
-
-            if (size == 0)
-                return 0;
-
-            // Receive data from the client
-            long received = Socket.Receive(buffer, (int)offset, (int)size, SocketFlags.None, out SocketError ec);
-            if (received > 0)
-            {
-                // Update statistic
-                BytesReceived += received;
-                Interlocked.Add(ref Server._bytesReceived, received);
-
-                // Call the buffer received handler
-                OnReceived(buffer, 0, received);
-            }
-
-            // Check for socket error
-            if (ec != SocketError.Success)
-            {
-                SendError(ec);
-                Disconnect();
-            }
-
-            return received;
-        }
-
-        /// <summary>
-        /// Receive text from the client (synchronous)
-        /// </summary>
-        /// <param name="size">Text size to receive</param>
-        /// <returns>Received text</returns>
-        public virtual string Receive(long size)
-        {
-            var buffer = new byte[size];
-            var length = Receive(buffer);
-            return Encoding.UTF8.GetString(buffer, 0, (int)length);
-        }
-
-        /// <summary>
-        /// Receive data from the client (asynchronous)
-        /// </summary>
-        public virtual void ReceiveAsync()
-        {
-            // Try to receive data from the client
-            TryReceive();
-        }
-
-        /// <summary>
-        /// Try to receive new data
-        /// </summary>
-        private void TryReceive()
-        {
-            if (_receiving)
-                return;
-
-            if (!IsConnected)
-                return;
-
-            bool process = true;
-
-            while (process)
-            {
-                process = false;
-
-                try
-                {
-                    // Async receive with the receive handler
-                    _receiving = true;
-                    _receiveEventArg.SetBuffer(_receiveBuffer.Data, 0, (int)_receiveBuffer.Capacity);
-                    if (!Socket.ReceiveAsync(_receiveEventArg))
-                        process = ProcessReceive(_receiveEventArg);
-                }
-                catch (ObjectDisposedException) {}
-            }
-        }
-
-        /// <summary>
-        /// Try to send pending data
-        /// </summary>
-        private void TrySend()
-        {
-            if (!IsConnected)
-                return;
-
-            bool empty = false;
-            bool process = true;
-
-            while (process)
-            {
-                process = false;
-
-                lock (_sendLock)
-                {
-                    // Is previous socket send in progress?
-                    if (_sendBufferFlush.IsEmpty)
-                    {
-                        // Swap flush and main buffers
-                        _sendBufferFlush = Interlocked.Exchange(ref _sendBufferMain, _sendBufferFlush);
-                        _sendBufferFlushOffset = 0;
-
-                        // Update statistic
-                        BytesPending = 0;
-                        BytesSending += _sendBufferFlush.Size;
-
-                        // Check if the flush buffer is empty
-                        if (_sendBufferFlush.IsEmpty)
-                        {
-                            // Need to call empty send buffer handler
-                            empty = true;
-
-                            // End sending process
-                            _sending = false;
-                        }
-                    }
-                    else
-                        return;
-                }
-
-                // Call the empty send buffer handler
-                if (empty)
-                {
-                    OnEmpty();
-                    return;
-                }
-
-                try
-                {
-                    // Async write with the write handler
-                    _sendEventArg.SetBuffer(_sendBufferFlush.Data, (int)_sendBufferFlushOffset, (int)(_sendBufferFlush.Size - _sendBufferFlushOffset));
-                    if (!Socket.SendAsync(_sendEventArg))
-                        process = ProcessSend(_sendEventArg);
-                }
-                catch (ObjectDisposedException) {}
-            }
-        }
-
-        /// <summary>
-        /// Clear send/receive buffers
-        /// </summary>
-        private void ClearBuffers()
-        {
-            lock (_sendLock)
-            {
-                // Clear send buffers
-                _sendBufferMain.Clear();
-                _sendBufferFlush.Clear();
-                _sendBufferFlushOffset= 0;
-
-                // Update statistic
-                BytesPending = 0;
-                BytesSending = 0;
-            }
-        }
-
-        #endregion
-
-        #region IO processing
-
-        /// <summary>
-        /// This method is called whenever a receive or send operation is completed on a socket
-        /// </summary>
-        private void OnAsyncCompleted(object sender, SocketAsyncEventArgs e)
-        {
-            if (IsSocketDisposed)
-                return;
-
-            // Determine which type of operation just completed and call the associated handler
-            switch (e.LastOperation)
-            {
-                case SocketAsyncOperation.Receive:
-                    if (ProcessReceive(e))
-                        TryReceive();
-                    break;
-                case SocketAsyncOperation.Send:
-                    if (ProcessSend(e))
-                        TrySend();
-                    break;
-                default:
-                    throw new ArgumentException("The last operation completed on the socket was not a receive or send");
-            }
-
-        }
-
-        /// <summary>
-        /// This method is invoked when an asynchronous receive operation completes
-        /// </summary>
-        private bool ProcessReceive(SocketAsyncEventArgs e)
-        {
-            if (!IsConnected)
-                return false;
-
-            long size = e.BytesTransferred;
-
-            // Received some data from the client
-            if (size > 0)
-            {
-                // Update statistic
-                BytesReceived += size;
-                Interlocked.Add(ref Server._bytesReceived, size);
-
-                // Call the buffer received handler
-                OnReceived(_receiveBuffer.Data, 0, size);
-
-                // If the receive buffer is full increase its size
-                if (_receiveBuffer.Capacity == size)
-                {
-                    // Check the receive buffer limit
-                    if (((2 * size) > OptionReceiveBufferLimit) && (OptionReceiveBufferLimit > 0))
-                    {
-                        SendError(SocketError.NoBufferSpaceAvailable);
-                        Disconnect();
-                        return false;
-                    }
-
-                    _receiveBuffer.Reserve(2 * size);
-                }
-            }
-
-            _receiving = false;
-
-            // Try to receive again if the session is valid
-            if (e.SocketError == SocketError.Success)
-            {
-                // If zero is returned from a read operation, the remote end has closed the connection
-                if (size > 0)
-                    return true;
-                else
-                    Disconnect();
-            }
-            else
-            {
-                SendError(e.SocketError);
-                Disconnect();
-            }
-
-            return false;
-        }
-
-        /// <summary>
-        /// This method is invoked when an asynchronous send operation completes
-        /// </summary>
-        private bool ProcessSend(SocketAsyncEventArgs e)
-        {
-            if (!IsConnected)
-                return false;
-
-            long size = e.BytesTransferred;
-
-            // Send some data to the client
-            if (size > 0)
-            {
-                // Update statistic
-                BytesSending -= size;
-                BytesSent += size;
-                Interlocked.Add(ref Server._bytesSent, size);
-
-                // Increase the flush buffer offset
-                _sendBufferFlushOffset += size;
-
-                // Successfully send the whole flush buffer
-                if (_sendBufferFlushOffset == _sendBufferFlush.Size)
-                {
-                    // Clear the flush buffer
-                    _sendBufferFlush.Clear();
-                    _sendBufferFlushOffset = 0;
-                }
-
-                // Call the buffer sent handler
-                OnSent(size, BytesPending + BytesSending);
-            }
-
-            // Try to send again if the session is valid
-            if (e.SocketError == SocketError.Success)
-                return true;
-            else
-            {
-                SendError(e.SocketError);
-                Disconnect();
-                return false;
-            }
-        }
-
-        #endregion
-
         #region Session handlers
 
         /// <summary>
@@ -1236,80 +560,11 @@
         /// <param name="error">Socket error code</param>
         protected virtual void OnError(SocketError error) {}
 
-        #endregion
-
-        #region Error handling
-
-        /// <summary>
-        /// Send error notification
-        /// </summary>
-        /// <param name="error">Socket error code</param>
-        private void SendError(SocketError error)
-        {
-            // Skip disconnect errors
-            if ((error == SocketError.ConnectionAborted) ||
-                (error == SocketError.ConnectionRefused) ||
-                (error == SocketError.ConnectionReset) ||
-                (error == SocketError.OperationAborted) ||
-                (error == SocketError.Shutdown))
-                return;
-
-            OnError(error);
-        }
-
-        #endregion
-
-        #region IDisposable implementation
-
-        /// <summary>
-        /// Disposed flag
-        /// </summary>
-        public bool IsDisposed { get; private set; }
-
-        /// <summary>
-        /// Session socket disposed flag
-        /// </summary>
-        public bool IsSocketDisposed { get; private set; } = true;
-
-        // Implement IDisposable.
-        public void Dispose()
-        {
-            Dispose(true);
-            GC.SuppressFinalize(this);
-        }
-
-        protected virtual void Dispose(bool disposingManagedResources)
-        {
-            // The idea here is that Dispose(Boolean) knows whether it is
-            // being called to do explicit cleanup (the Boolean is true)
-            // versus being called due to a garbage collection (the Boolean
-            // is false). This distinction is useful because, when being
-            // disposed explicitly, the Dispose(Boolean) method can safely
-            // execute code using reference type fields that refer to other
-            // objects knowing for sure that these other objects have not been
-            // finalized or disposed of yet. When the Boolean is false,
-            // the Dispose(Boolean) method should not execute code that
-            // refer to reference type fields because those objects may
-            // have already been finalized."
-
-            if (!IsDisposed)
-            {
-                if (disposingManagedResources)
-                {
-                    // Dispose managed resources here...
-                    Disconnect();
-                }
-
-                // Dispose unmanaged resources here...
-
-                // Set large fields to null here...
-
-                // Mark as disposed.
-                IsDisposed = true;
-            }
-        }
-
-        #endregion
-    }
->>>>>>> 51d18234
+		#endregion
+
+		#region Error handling
+
+
+		#endregion
+	}
 }